[tool.poetry]
name = "src"
version = "0.1.0"
description = "Mate task for first lesson"
authors = ["Yurii Okal <yurii.okal@mate.com>"]

[tool.poetry.dependencies]
python = "^3.10"
fastapi = "^0.115.6"
sqlalchemy = "^2.0.36"
pytest = "^8.3.4"
pydantic-settings = "^2.7.0"
pandas = "^2.2.3"
tqdm = "^4.67.1"
uvicorn = "^0.34.0"
httpx = "^0.28.1"
pytest-env = "^1.1.5"
flake8 = "^7.1.1"
psycopg2-binary = "^2.9.10"
alembic = "^1.14.0"
passlib = { extras = ["bcrypt"], version = "^1.7.4" }
python-jose = { extras = ["cryptography"], version = "^3.3.0" }
email-validator = "^2.2.0"
bcrypt = "4.0.1"
jinja2 = "^3.1.5"
pytest-order = "^1.3.0"
beautifulsoup4 = "^4.12.3"
validators = "^0.34.0"
botocore = "^1.35.99"
pillow = "^11.1.0"
python-multipart = "^0.0.20"
aiosmtplib = "^4.0.0"
asyncpg = "^0.30.0"
aiosqlite = "^0.21.0"
aioboto3 = "^13.4.0"
pytest-asyncio = "^0.25.3"
gunicorn = "^23.0.0"
ruff = "^0.11.12"
fastapi-pagination = "^0.13.1"
celery = { extras = ["redis"], version = "^5.5.3" }
flower = "^2.0.1"
mypy = "^1.16.0"
<<<<<<< HEAD
stripe = "^7.11.0"
=======
pytest-xdist = "^3.7.0"
>>>>>>> 0db18edb


[build-system]
requires = ["poetry-core"]
build-backend = "poetry.core.masonry.api"

[tool.mypy]
ignore_missing_imports = true
explicit_package_bases = true
namespace_packages = true


[tool.ruff]
# excludes
exclude = ["tests", "migrations", ".venv"]
# max string length
line-length = 119

[tool.ruff.lint]
# Linter Settings

# E — pycodestyle (Style errors, e.g. spacing and indentation issues)
# F — pyflakes (Errors such as unused variables, undefined names, or imports)
# W — pycodestyle (Style warnings)
# N — PEP8 Naming (Incorrect naming conventions for variables, classes, functions)
# ANN — flake8-annotations (Issues with missing or incorrect type annotations)
# UP — pyupgrade (Suggestions for modernizing code using newer Python features)
# I — isort (Import sorting issues)
# Q — flake8-quotes (Quote style checks – e.g. enforcing single or double quotes)
# PL — Pylint (Stylistic issues like code duplication, PEP8 violations)
# SIM — flake8-simplify (Simplification suggestions, e.g. redundant ifs or code)
# ARG — flake8-unused-arguments (Checks for unused function arguments)

preview = true
ignore = [
    "E203",
    "E266",
    "ANN001",
    "ANN002",
    "ANN003",
    "ANN401",
    "N807",
    "N818",
    "F401",
    "PLR2004",
    "ANN204",
    "PLR0913",
    "ARG001",
    "ARG003",
    "PLW1508",
    "N802",
    "PLR0917",
    "PLR6301",
    "PLC2801",
    "PLC0415",
    "F821"
]
select = ["E", "F", "W", "N", "ANN", "UP", "I", "Q", "PL", "SIM", "ARG"]

[tool.ruff.format]
exclude = ["tests", "migrations", ".venv"]
quote-style = "double"  # code qoute style (using double qoutes)<|MERGE_RESOLUTION|>--- conflicted
+++ resolved
@@ -40,11 +40,9 @@
 celery = { extras = ["redis"], version = "^5.5.3" }
 flower = "^2.0.1"
 mypy = "^1.16.0"
-<<<<<<< HEAD
 stripe = "^7.11.0"
-=======
 pytest-xdist = "^3.7.0"
->>>>>>> 0db18edb
+
 
 
 [build-system]
