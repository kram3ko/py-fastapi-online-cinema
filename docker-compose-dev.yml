services:
  db:
    image: postgres:latest
    container_name: postgres_online_cinema
    env_file:
      - .env
    ports:
      - "5432:5432"
    volumes:
      - ./init.sql:/docker-entrypoint-initdb.d/init.sql
      - postgres_online_cinema_data:/var/lib/postgresql/data/
    networks:
      - online_cinema_network
    healthcheck:
      test: [ "CMD-SHELL", "pg_isready -U $POSTGRES_USER -d $POSTGRES_DB -h 127.0.0.1 || exit 1" ]
      interval: 10s
      timeout: 5s
      retries: 5
      start_period: 20s

  pgadmin:
    image: dpage/pgadmin4
    container_name: pgadmin_online_cinema
    ports:
      - "3333:80"
    env_file:
      - .env
    depends_on:
      db:
        condition: service_healthy
    volumes:
      - pgadmin_online_cinema_data:/var/lib/pgadmin
    networks:
      - online_cinema_network

  web:
    restart: always
    build: .
    container_name: backend_online_cinema
    command: [ "/bin/bash", "/commands/run_web_server_dev.sh" ]
    env_file:
      - .env
    environment:
      - LOG_LEVEL=debug
      - PYTHONPATH=/usr/src/fastapi
      - WATCHFILES_FORCE_POLLING=true
    ports:
      - "8000:8000"
    depends_on:
      db:
        condition: service_healthy
<<<<<<< HEAD
=======
      migrator:
        condition: service_completed_successfully
      minio:
        condition: service_healthy
>>>>>>> 2adc4bc5
    volumes:
      - ./src:/usr/src/fastapi
    networks:
      - online_cinema_network

  migrator:
    build: .
    container_name: alembic_migrator_online_cinema
    command: [ "/bin/bash", "/commands/run_migration.sh" ]
    depends_on:
      db:
        condition: service_healthy
    volumes:
      - ./src:/usr/src/fastapi
    env_file:
      - .env
    environment:
      - PYTHONPATH=/usr/src/fastapi
    networks:
      - online_cinema_network

  mailhog:
    restart: always
    build:
      context: .
      dockerfile: ./docker/mailhog/Dockerfile
    container_name: mailhog_online_cinema
    command: [ "/bin/bash", "-c", "/commands/setup_mailhog_auth.sh && ~/go/bin/MailHog" ]
    ports:
      - "8025:8025"
      - "1025:1025"
    env_file:
      - .env
    environment:
      MH_AUTH_FILE: /mailhog.auth
    networks:
      - online_cinema_network

#  minio:
#    image: minio/minio:latest
#    container_name: minio_online_cinema
#    command: server --console-address ":9001" /data
#    ports:
#      - "9000:9000"
#      - "9001:9001"
#    env_file:
#      - .env
#    volumes:
#      - minio_data:/data
#    healthcheck:
#      test: [ "CMD", "curl", "-f", "http://localhost:9000/minio/health/live" ]
#      interval: 10s
#      timeout: 5s
#      retries: 5
#    networks:
#      - online_cinema_network
#
#  minio_mc:
#    build:
#      context: .
#      dockerfile: docker/minio_mc/Dockerfile
#    container_name: minio_mc_online_cinema
#    command: [ "/bin/sh", "-c", "/commands/setup_minio.sh" ]
#    depends_on:
#      minio:
#        condition: service_healthy
#    env_file:
#      - .env
#    networks:
#      - online_cinema_network

      # Cache Service
  redis:
    image: redis:latest
    container_name: redis_online_cinema
    ports:
      - "6379:6379"
    volumes:
      - redis_data:/data
    restart: always
    healthcheck:
      test: [ "CMD", "redis-cli", "ping" ]
      interval: 10s
      timeout: 5s
      retries: 5
    networks:
      - online_cinema_network

  celery:
    build:
      context: .
      dockerfile: Dockerfile
    container_name: online_cinema_scheduler
    command: celery -A scheduler.celery_app worker --loglevel=info
    env_file:
      - .env
    depends_on:
      redis:
        condition: service_healthy
      db:
        condition: service_healthy
    restart: on-failure
    networks:
      - online_cinema_network

  # Periodic tasks
  celery_beat:
    build:
      context: .
      dockerfile: Dockerfile
    container_name: online_cinema_scheduler_beat
    command: celery -A scheduler.celery_app beat --loglevel=info -s /var/run/celerybeat-schedule
    env_file:
      - .env
    depends_on:
      redis:
        condition: service_healthy
      db:
        condition: service_healthy
    restart: on-failure
    networks:
      - online_cinema_network

  flower:
    build:
      context: .
      dockerfile: Dockerfile
    container_name: flower_online_cinema
    command: celery -A scheduler.celery_app flower --address=0.0.0.0
    ports:
      - "5555:5555"
    env_file:
      - .env
    depends_on:
      redis:
        condition: service_healthy
      db:
        condition: service_healthy
      celery:
        condition: service_started
    restart: on-failure
    networks:
      - online_cinema_network

  redisinsight:
    image: redislabs/redisinsight:latest
    container_name: redisinsight_online_cinema
    ports:
      - "5540:5540"
    depends_on:
      - redis
    restart: always
    networks:
      - online_cinema_network

volumes:
  postgres_online_cinema_data:
    driver: local
  pgadmin_online_cinema_data:
    driver: local
  minio_data:
    driver: local
  redis_data:
    driver: local

networks:
  online_cinema_network:
    driver: bridge<|MERGE_RESOLUTION|>--- conflicted
+++ resolved
@@ -49,13 +49,10 @@
     depends_on:
       db:
         condition: service_healthy
-<<<<<<< HEAD
-=======
       migrator:
         condition: service_completed_successfully
       minio:
         condition: service_healthy
->>>>>>> 2adc4bc5
     volumes:
       - ./src:/usr/src/fastapi
     networks:
