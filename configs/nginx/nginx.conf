--- conflicted
+++ resolved
@@ -102,43 +102,4 @@
             proxy_set_header X-Forwarded-Proto $scheme;
         }
     }
-<<<<<<< HEAD
-=======
-
-    # --- MinIO Console trhought 5514 ---
-    server {
-        listen 5514 ssl;
-        listen [::]:5514 ssl;
-        server_name kram3ko.run.place;
-
-        ssl_certificate     /etc/letsencrypt/live/kram3ko.run.place/fullchain.pem;
-        ssl_certificate_key /etc/letsencrypt/live/kram3ko.run.place/privkey.pem;
-        ssl_protocols TLSv1.2 TLSv1.3;
-        ssl_ciphers HIGH:!aNULL:!MD5;
-
-        # Allow special characters in headers
-        ignore_invalid_headers off;
-        # Allow any size file to be uploaded
-        client_max_body_size 0;
-        # Disable buffering
-        proxy_buffering off;
-        proxy_request_buffering off;
-
-        location / {
-            proxy_set_header Host $http_host;
-            proxy_set_header X-Real-IP $remote_addr;
-            proxy_set_header X-Forwarded-For $proxy_add_x_forwarded_for;
-            proxy_set_header X-Forwarded-Proto $scheme;
-            proxy_set_header X-NginX-Proxy true;
-
-            proxy_connect_timeout 300;
-            proxy_http_version 1.1;
-            proxy_set_header Upgrade $http_upgrade;
-            proxy_set_header Connection "upgrade";
-            chunked_transfer_encoding off;
-
-            proxy_pass http://minio_online_cinema:9001;
-        }
-    }
->>>>>>> 29451f47
 }