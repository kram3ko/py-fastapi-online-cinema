from datetime import datetime, timezone
from typing import cast

<<<<<<< HEAD
from fastapi import APIRouter, Depends, status, HTTPException, BackgroundTasks
from fastapi.responses import JSONResponse
from sqlalchemy import select, delete
=======
from fastapi import APIRouter, Depends, HTTPException, status
from sqlalchemy import delete, select
>>>>>>> 23347f98
from sqlalchemy.exc import SQLAlchemyError
from sqlalchemy.ext.asyncio import AsyncSession
from sqlalchemy.orm import joinedload

<<<<<<< HEAD
from config import BaseAppSettings, get_accounts_email_notificator, get_jwt_auth_manager, get_settings
from config.dependencies import get_current_user
=======
from config import BaseAppSettings, get_jwt_auth_manager, get_settings
>>>>>>> 23347f98
from database.deps import get_db
from database.models.accounts import (
    ActivationTokenModel,
    PasswordResetTokenModel,
    RefreshTokenModel,
    UserModel,
    UserGroupEnum,
    UserGroupModel
)
from exceptions import BaseSecurityError
from scheduler.tasks import (
    send_activation_complete_email_task,
    send_activation_email_task,
    send_password_reset_complete_email_task,
    send_password_reset_email_task,
)
from schemas.accounts import (
    UserRegistrationRequestSchema,
    UserRegistrationResponseSchema,
    MessageResponseSchema,
    UserActivationRequestSchema,
    PasswordResetRequestSchema,
    PasswordResetCompleteRequestSchema,
    UserLoginResponseSchema,
    UserLoginRequestSchema,
    TokenRefreshRequestSchema,
    TokenRefreshResponseSchema,
    ResendActivationRequestSchema
)

from security.interfaces import JWTAuthManagerInterface

router = APIRouter()


@router.post(
    "/register/",
    response_model=UserRegistrationResponseSchema,
    summary="User Registration",
    description="Register a new user with an email and password.",
    status_code=status.HTTP_201_CREATED,
    responses={
        409: {
            "description": "Conflict - User with this email already exists.",
            "content": {
                "application/json": {
                    "example": {
                        "detail": "A user with this email test@example.com already exists."
                    }
                }
            },
        },
        500: {
            "description": "Internal Server Error - An error occurred during user creation.",
            "content": {
                "application/json": {
                    "example": {
                        "detail": "An error occurred during user creation."
                    }
                }
            },
        },
    }
)
async def register_user(
    user_data: UserRegistrationRequestSchema,
    db: AsyncSession = Depends(get_db),
<<<<<<< HEAD
    email_sender: EmailSenderInterface = Depends(get_accounts_email_notificator),
    settings: BaseAppSettings = Depends(get_settings)
=======
    settings: BaseAppSettings = Depends(get_settings),
>>>>>>> 23347f98
) -> UserRegistrationResponseSchema:
    """
    Endpoint for user registration.

    Registers a new user, hashes their password, and assigns them to the default user group.
    If a user with the same email already exists, an HTTP 409 error is raised.
    In case of any unexpected issues during the creation process, an HTTP 500 error is returned.

    Args:
        user_data (UserRegistrationRequestSchema): The registration details including email and password.
        db (AsyncSession): The asynchronous database session.
        settings (BaseAppSettings): The application settings.

    Returns:
        UserRegistrationResponseSchema: The newly created user's details.

    Raises:
        HTTPException:
            - 409 Conflict if a user with the same email exists.
            - 500 Internal Server Error if an error occurs during user creation.
    """
    stmt = select(UserModel).where(UserModel.email == user_data.email)
    result = await db.execute(stmt)
    existing_user = result.scalars().first()
    if existing_user:
        raise HTTPException(
            status_code=status.HTTP_409_CONFLICT,
            detail=f"A user with this email {user_data.email} already exists."
        )

    stmt = select(UserGroupModel).where(UserGroupModel.name == UserGroupEnum.USER)
    result = await db.execute(stmt)
    user_group = result.scalars().first()
    if not user_group:
        raise HTTPException(
            status_code=status.HTTP_500_INTERNAL_SERVER_ERROR,
            detail="Default user group not found."
        )

    try:
        new_user = UserModel.create(
            email=str(user_data.email),
            raw_password=user_data.password,
            group_id=user_group.id,
        )
        db.add(new_user)
        await db.flush()

        activation_token = ActivationTokenModel(user_id=new_user.id)
        db.add(activation_token)

        await db.commit()
        await db.refresh(new_user)
    except SQLAlchemyError as e:
        await db.rollback()
        raise HTTPException(
            status_code=status.HTTP_500_INTERNAL_SERVER_ERROR,
            detail="An error occurred during user creation."
        ) from e
    else:
        activation_link = f"{settings.FRONTEND_URL}/accounts/activate/"

<<<<<<< HEAD
        await email_sender.send_activation_email(
            new_user.email,
            activation_link
        )
=======
        # Отправляем письмо через Celery
        send_activation_email_task.delay(new_user.email, activation_link)
>>>>>>> 23347f98

        return UserRegistrationResponseSchema.model_validate(new_user)


@router.post(
    "/activate/",
    response_model=MessageResponseSchema,
    summary="Activate User Account",
    description="Activate a user's account using their email and activation token.",
    status_code=status.HTTP_200_OK,
    responses={
        400: {
            "description": "Bad Request - The activation token is invalid or expired, "
                           "or the user account is already active.",
            "content": {
                "application/json": {
                    "examples": {
                        "invalid_token": {
                            "summary": "Invalid Token",
                            "value": {
                                "detail": "Invalid or expired activation token."
                            }
                        },
                        "already_active": {
                            "summary": "Account Already Active",
                            "value": {
                                "detail": "User account is already active."
                            }
                        },
                    }
                }
            },
        },
    },
)
async def activate_account(
    activation_data: UserActivationRequestSchema,
    db: AsyncSession = Depends(get_db),
<<<<<<< HEAD
    email_sender: EmailSenderInterface = Depends(get_accounts_email_notificator),
    settings: BaseAppSettings = Depends(get_settings)
=======
    settings: BaseAppSettings = Depends(get_settings),
>>>>>>> 23347f98
) -> MessageResponseSchema:
    """
    Endpoint to activate a user's account.

    This endpoint verifies the activation token for a user by checking that the token record exists
    and that it has not expired. If the token is valid and the user's account is not already active,
    the user's account is activated and the activation token is deleted. If the token is invalid, expired,
    or if the account is already active, an HTTP 400 error is raised.

    Args:
        activation_data (UserActivationRequestSchema): Contains the user's email and activation token.
        db (AsyncSession): The asynchronous database session.
        settings (BaseAppSettings): The application settings.

    Returns:
        MessageResponseSchema: A response message confirming successful activation.

    Raises:
        HTTPException:
            - 400 Bad Request if the activation token is invalid or expired.
            - 400 Bad Request if the user account is already active.
    """
    token_record = await db.scalar(
        select(ActivationTokenModel)
        .options(joinedload(ActivationTokenModel.user))
        .join(UserModel)
        .where(
            UserModel.email == activation_data.email,
            ActivationTokenModel.token == activation_data.token
        )
    )

    now_utc = datetime.now(timezone.utc)
    if not token_record or cast(datetime, token_record.expires_at).replace(tzinfo=timezone.utc) < now_utc:
        if token_record:
            await db.delete(token_record)
            await db.commit()
        raise HTTPException(
            status_code=status.HTTP_400_BAD_REQUEST,
            detail="Invalid or expired activation token."
        )

    user = token_record.user
    if user.is_active:
        raise HTTPException(
            status_code=status.HTTP_400_BAD_REQUEST,
            detail="User account is already active."
        )

    user.is_active = True
    await db.delete(token_record)
    await db.commit()

    login_link = f"{settings.FRONTEND_URL}/accounts/login/"

<<<<<<< HEAD
    await email_sender.send_activation_complete_email(
        str(activation_data.email),
        login_link
    )
=======
    send_activation_complete_email_task.delay(str(activation_data.email), login_link)
>>>>>>> 23347f98

    return MessageResponseSchema(message="User account activated successfully.")


@router.post(
    "/activate/resend/",
    response_model=MessageResponseSchema,
    summary="Resend Activation Email",
    description="Resend a new activation link if the previous one expired.",
    status_code=status.HTTP_200_OK,
    responses={
        400: {
            "description": "Bad Request - User account is already active.",
            "content": {
                "application/json": {
                    "example": {
                        "detail": "User account is already active."
                    }
                }
            },
        },
    },
)
async def resend_activation_email(
    data: ResendActivationRequestSchema,
    db: AsyncSession = Depends(get_db),
<<<<<<< HEAD
    email_sender: EmailSenderInterface = Depends(get_accounts_email_notificator),
    settings: BaseAppSettings = Depends(get_settings)
=======
    settings: BaseAppSettings = Depends(get_settings),
>>>>>>> 23347f98
) -> MessageResponseSchema:
    """
    Endpoint to resend activation email.

    This endpoint verifies the activation token for a user by checking that the token record exists
    and that it has not expired. If the token is valid and the user's account is not already active,
    the user's account is activated and the activation token is deleted. If the token is invalid, expired,
    or if the account is already active, an HTTP 400 error is raised.

    Args:
        data (ResendActivationRequestSchema): Contains the user's email.
        db (AsyncSession): The asynchronous database session.
        settings (BaseAppSettings): The application settings.
    Returns:
        MessageResponseSchema: A response message confirming that an email will be sent with instructions.

    Raises:
        HTTPException: If the user account is already active.
    """
    user = await db.scalar(select(UserModel).where(UserModel.email == data.email))

    if not user:
        raise HTTPException(
            status_code=status.HTTP_400_BAD_REQUEST,
            detail="Invalid email address."
        )

    if user.is_active:
        raise HTTPException(
            status_code=status.HTTP_400_BAD_REQUEST,
            detail="User account is already active."
        )

    await db.execute(
        delete(ActivationTokenModel)
        .where(ActivationTokenModel.user_id == user.id)
    )

    activation_token = ActivationTokenModel(user_id=user.id)
    db.add(activation_token)
    await db.commit()

    activation_link = f"{settings.FRONTEND_URL}/accounts/activate/"

<<<<<<< HEAD
    background_tasks.add_task(
        email_sender.send_activation_email,
        user.email,
        activation_link
    )
=======
    send_activation_email_task.delay(user.email, activation_link)
>>>>>>> 23347f98

    return MessageResponseSchema(
        message="If you are registered, you will receive an email"
                " with instructions.")


@router.post(
    "/password-reset/request/",
    response_model=MessageResponseSchema,
    summary="Request Password Reset Token",
    description="Allows a user to request a password reset token.",
    status_code=status.HTTP_200_OK,
)
async def request_password_reset_token(
    data: PasswordResetRequestSchema,
    db: AsyncSession = Depends(get_db),
<<<<<<< HEAD
    email_sender: EmailSenderInterface = Depends(get_accounts_email_notificator),
    settings: BaseAppSettings = Depends(get_settings)
=======
    settings: BaseAppSettings = Depends(get_settings),
>>>>>>> 23347f98
) -> MessageResponseSchema:
    """
    Endpoint to request a password reset token.
    """
    user = await db.scalar(select(UserModel).where(UserModel.email == data.email))
    if not user or not user.is_active:
        return MessageResponseSchema(
            message="If you are registered, you will receive an email with instructions."
        )

    # Удаляем старый токен, если он есть
    await db.execute(delete(PasswordResetTokenModel).where(PasswordResetTokenModel.user_id == user.id))

    # Создаем новый токен
    reset_token = PasswordResetTokenModel(user_id=user.id)
    db.add(reset_token)
    await db.commit()

    reset_link = f"{settings.FRONTEND_URL}/accounts/reset-password/"

<<<<<<< HEAD
    await email_sender.send_password_reset_email(
        str(data.email),
        password_reset_complete_link
    )
=======
    # Отправляем письмо через Celery
    send_password_reset_email_task.delay(str(data.email), reset_link)
>>>>>>> 23347f98

    return MessageResponseSchema(
        message="If you are registered, you will receive an email with instructions."
    )


@router.post(
    "/reset-password/complete/",
    response_model=MessageResponseSchema,
    summary="Reset User Password",
    description="Reset a user's password if a valid token is provided.",
    status_code=status.HTTP_200_OK,
    responses={
        400: {
            "description": (
                "Bad Request - The provided email or token is invalid, "
                "the token has expired, or the user account is not active."
            ),
            "content": {
                "application/json": {
                    "examples": {
                        "invalid_email_or_token": {
                            "summary": "Invalid Email or Token",
                            "value": {
                                "detail": "Invalid email or token."
                            }
                        },
                        "expired_token": {
                            "summary": "Expired Token",
                            "value": {
                                "detail": "Invalid email or token."
                            }
                        }
                    }
                }
            },
        },
        500: {
            "description": "Internal Server Error - An error occurred while resetting the password.",
            "content": {
                "application/json": {
                    "example": {
                        "detail": "An error occurred while resetting the password."
                    }
                }
            },
        },
    },
)
async def reset_password(
    data: PasswordResetCompleteRequestSchema,
    db: AsyncSession = Depends(get_db),
<<<<<<< HEAD
    email_sender: EmailSenderInterface = Depends(get_accounts_email_notificator),
    settings: BaseAppSettings = Depends(get_settings)
=======
    settings: BaseAppSettings = Depends(get_settings),
>>>>>>> 23347f98
) -> MessageResponseSchema:
    """
    Endpoint to reset a user's password.
    """
<<<<<<< HEAD
    stmt = select(UserModel).filter_by(email=data.email)
    result = await db.execute(stmt)
    user = result.scalars().first()
    if not user or not user.is_active:
        raise HTTPException(
            status_code=status.HTTP_400_BAD_REQUEST,
            detail="Invalid email or token."
        )

    stmt = select(PasswordResetTokenModel).filter_by(user_id=user.id)
    result = await db.execute(stmt)
    token_record = result.scalars().first()
=======
    token_record = await db.scalar(
        select(PasswordResetTokenModel)
        .options(joinedload(PasswordResetTokenModel.user))
        .join(UserModel)
        .where(UserModel.email == data.email, PasswordResetTokenModel.token == data.token)
    )
>>>>>>> 23347f98

    now_utc = datetime.now(timezone.utc)
    if not token_record or cast(datetime, token_record.expires_at).replace(tzinfo=timezone.utc) < now_utc:
        user = await db.scalar(select(UserModel).where(UserModel.email == data.email))
        if user:
            await db.execute(delete(PasswordResetTokenModel).where(PasswordResetTokenModel.user_id == user.id))
            await db.commit()
        raise HTTPException(
            status_code=status.HTTP_400_BAD_REQUEST,
            detail="Invalid email or token."
        )

<<<<<<< HEAD
    expires_at = cast(datetime, token_record.expires_at).replace(tzinfo=timezone.utc)
    if expires_at < datetime.now(timezone.utc):
        await db.run_sync(lambda s: s.delete(token_record))
        await db.commit()
        raise HTTPException(
            status_code=status.HTTP_400_BAD_REQUEST,
            detail="Invalid email or token."
        )
=======
    user = token_record.user
    if not user.is_active:
        raise HTTPException(status_code=status.HTTP_400_BAD_REQUEST, detail="User account is not active.")
>>>>>>> 23347f98

    try:
        user.password = data.password
        await db.delete(token_record)
        await db.commit()
    except SQLAlchemyError as e:
        await db.rollback()
        raise HTTPException(
<<<<<<< HEAD
            status_code=status.HTTP_500_INTERNAL_SERVER_ERROR,
            detail="An error occurred while resetting the password."
        )

    login_link = f"{settings.FRONTEND_URL}/accounts/login/"

    await email_sender.send_password_reset_complete_email(
        str(data.email),
        login_link
    )
=======
            status_code=status.HTTP_500_INTERNAL_SERVER_ERROR, detail="An error occurred while resetting the password."
        ) from e

    login_link = f"{settings.FRONTEND_URL}/accounts/login/"

    send_password_reset_complete_email_task.delay(str(data.email), login_link)
>>>>>>> 23347f98

    return MessageResponseSchema(message="Password has been reset successfully.")


@router.post(
    "/login/",
    response_model=UserLoginResponseSchema,
    summary="User Login",
    description="Authenticate a user and return access and refresh tokens.",
    status_code=status.HTTP_200_OK,
    responses={
        401: {
            "description": "Unauthorized - Invalid email or password.",
            "content": {
                "application/json": {
                    "example": {
                        "detail": "Invalid email or password."
                    }
                }
            },
        },
        403: {
            "description": "Forbidden - User account is not activated.",
            "content": {
                "application/json": {
                    "example": {
                        "detail": "User account is not activated."
                    }
                }
            },
        },
        500: {
            "description": "Internal Server Error - An error occurred while processing the request.",
            "content": {
                "application/json": {
                    "example": {
                        "detail": "An error occurred while processing the request."
                    }
                }
            },
        },
    },
)
async def login_user(
    login_data: UserLoginRequestSchema,
    db: AsyncSession = Depends(get_db),
    settings: BaseAppSettings = Depends(get_settings),
    jwt_manager: JWTAuthManagerInterface = Depends(get_jwt_auth_manager),
) -> UserLoginResponseSchema:
    """
    Endpoint for user login.

    Authenticates a user using their email and password.
    If authentication is successful, creates a new refresh token and returns both access and refresh tokens.

    Args:
        login_data (UserLoginRequestSchema): The login credentials.
        db (AsyncSession): The asynchronous database session.
        settings (BaseAppSettings): The application settings.
        jwt_manager (JWTAuthManagerInterface): The JWT authentication manager.

    Returns:
        UserLoginResponseSchema: A response containing the access and refresh tokens.

    Raises:
        HTTPException:
            - 401 Unauthorized if the email or password is invalid.
            - 403 Forbidden if the user account is not activated.
            - 500 Internal Server Error if an error occurs during token creation.
    """
    stmt = select(UserModel).filter_by(email=login_data.email)
    result = await db.execute(stmt)
    user = result.scalars().first()

    if not user or not user.verify_password(login_data.password):
        raise HTTPException(
            status_code=status.HTTP_401_UNAUTHORIZED,
            detail="Invalid email or password.",
        )

    if not user.is_active:
        raise HTTPException(
            status_code=status.HTTP_403_FORBIDDEN,
            detail="User account is not activated.",
        )

    jwt_refresh_token = jwt_manager.create_refresh_token({"user_id": user.id})

    try:
        refresh_token = RefreshTokenModel.create(
            user_id=user.id,
            days_valid=settings.LOGIN_TIME_DAYS,
            token=jwt_refresh_token
        )
        db.add(refresh_token)
        await db.flush()
        await db.commit()
    except SQLAlchemyError:
        await db.rollback()
        raise HTTPException(
            status_code=status.HTTP_500_INTERNAL_SERVER_ERROR,
            detail="An error occurred while processing the request.",
        )

    jwt_access_token = jwt_manager.create_access_token({"user_id": user.id})
    return UserLoginResponseSchema(
        access_token=jwt_access_token,
        refresh_token=jwt_refresh_token,
    )


@router.get(
    "/logout/",
    response_model=MessageResponseSchema,
    summary="User Logout",
    description="Logs out the user by clearing authentication cookies and deleting refresh tokens.",
    status_code=status.HTTP_200_OK,
)
async def logout_user(
    current_user: UserModel = Depends(get_current_user),
    db: AsyncSession = Depends(get_db),
) -> JSONResponse:
    """
    Endpoint for user logout.

    Logs out the authenticated user by clearing their authentication cookies and deleting
    all associated refresh tokens from the database.

    Args:
        current_user (UserModel): The currently authenticated user.
        db (AsyncSession): The asynchronous database session.

    Returns:
        JSONResponse: A success message indicating the user has been logged out.
    """
    await db.execute(delete(RefreshTokenModel).where(RefreshTokenModel.user_id == current_user.id))
    await db.commit()

    response = JSONResponse(
        content={"message": "User logged out successfully."},
        status_code=status.HTTP_200_OK,
    )
    response.set_cookie(
        key="Authorization",
        value="",
        max_age=0,
        httponly=True,
        secure=True,
        samesite="strict",
    )

    return response


@router.post(
    "/refresh/",
    response_model=TokenRefreshResponseSchema,
    summary="Refresh Access Token",
    description="Refresh the access token using a valid refresh token.",
    status_code=status.HTTP_200_OK,
    responses={
        400: {
            "description": "Bad Request - The provided refresh token is invalid or expired.",
            "content": {
                "application/json": {
                    "example": {
                        "detail": "Token has expired."
                    }
                }
            },
        },
        401: {
            "description": "Unauthorized - Refresh token not found.",
            "content": {
                "application/json": {
                    "example": {
                        "detail": "Refresh token not found."
                    }
                }
            },
        },
        404: {
            "description": "Not Found - The user associated with the token does not exist.",
            "content": {
                "application/json": {
                    "example": {
                        "detail": "User not found."
                    }
                }
            },
        },
    },
)
async def refresh_access_token(
    token_data: TokenRefreshRequestSchema,
    db: AsyncSession = Depends(get_db),
    jwt_manager: JWTAuthManagerInterface = Depends(get_jwt_auth_manager),
) -> TokenRefreshResponseSchema:
    """
    Endpoint to refresh an access token.

    Validates the provided refresh token, extracts the user ID from it, and issues
    a new access token. If the token is invalid or expired, an error is returned.

    Args:
        token_data (TokenRefreshRequestSchema): Contains the refresh token.
        db (AsyncSession): The asynchronous database session.
        jwt_manager (JWTAuthManagerInterface): JWT authentication manager.

    Returns:
        TokenRefreshResponseSchema: A new access token.

    Raises:
        HTTPException:
            - 400 Bad Request if the token is invalid or expired.
            - 401 Unauthorized if the refresh token is not found.
            - 404 Not Found if the user associated with the token does not exist.
    """
    try:
        decoded_token = jwt_manager.decode_refresh_token(token_data.refresh_token)
        user_id = decoded_token.get("user_id")
    except BaseSecurityError as error:
        raise HTTPException(
            status_code=status.HTTP_400_BAD_REQUEST,
            detail=str(error),
        )

    stmt = select(RefreshTokenModel).filter_by(token=token_data.refresh_token)
    result = await db.execute(stmt)
    refresh_token_record = result.scalars().first()
    if not refresh_token_record:
        raise HTTPException(
            status_code=status.HTTP_401_UNAUTHORIZED,
            detail="Refresh token not found.",
        )

    stmt = select(UserModel).filter_by(id=user_id)
    result = await db.execute(stmt)
    user = result.scalars().first()
    if not user:
        raise HTTPException(
            status_code=status.HTTP_404_NOT_FOUND,
            detail="User not found.",
        )

    new_access_token = jwt_manager.create_access_token({"user_id": user_id})

    return TokenRefreshResponseSchema(access_token=new_access_token)<|MERGE_RESOLUTION|>--- conflicted
+++ resolved
@@ -1,32 +1,23 @@
 from datetime import datetime, timezone
 from typing import cast
 
-<<<<<<< HEAD
-from fastapi import APIRouter, Depends, status, HTTPException, BackgroundTasks
 from fastapi.responses import JSONResponse
-from sqlalchemy import select, delete
-=======
 from fastapi import APIRouter, Depends, HTTPException, status
 from sqlalchemy import delete, select
->>>>>>> 23347f98
 from sqlalchemy.exc import SQLAlchemyError
 from sqlalchemy.ext.asyncio import AsyncSession
 from sqlalchemy.orm import joinedload
 
-<<<<<<< HEAD
-from config import BaseAppSettings, get_accounts_email_notificator, get_jwt_auth_manager, get_settings
+from config import BaseAppSettings, get_jwt_auth_manager, get_settings
 from config.dependencies import get_current_user
-=======
-from config import BaseAppSettings, get_jwt_auth_manager, get_settings
->>>>>>> 23347f98
 from database.deps import get_db
 from database.models.accounts import (
     ActivationTokenModel,
     PasswordResetTokenModel,
     RefreshTokenModel,
+    UserGroupEnum,
+    UserGroupModel,
     UserModel,
-    UserGroupEnum,
-    UserGroupModel
 )
 from exceptions import BaseSecurityError
 from scheduler.tasks import (
@@ -36,19 +27,18 @@
     send_password_reset_email_task,
 )
 from schemas.accounts import (
+    MessageResponseSchema,
+    PasswordResetCompleteRequestSchema,
+    PasswordResetRequestSchema,
+    ResendActivationRequestSchema,
+    TokenRefreshRequestSchema,
+    TokenRefreshResponseSchema,
+    UserActivationRequestSchema,
+    UserLoginRequestSchema,
+    UserLoginResponseSchema,
     UserRegistrationRequestSchema,
     UserRegistrationResponseSchema,
-    MessageResponseSchema,
-    UserActivationRequestSchema,
-    PasswordResetRequestSchema,
-    PasswordResetCompleteRequestSchema,
-    UserLoginResponseSchema,
-    UserLoginRequestSchema,
-    TokenRefreshRequestSchema,
-    TokenRefreshResponseSchema,
-    ResendActivationRequestSchema
-)
-
+)
 from security.interfaces import JWTAuthManagerInterface
 
 router = APIRouter()
@@ -64,34 +54,19 @@
         409: {
             "description": "Conflict - User with this email already exists.",
             "content": {
-                "application/json": {
-                    "example": {
-                        "detail": "A user with this email test@example.com already exists."
-                    }
-                }
+                "application/json": {"example": {"detail": "A user with this email test@example.com already exists."}}
             },
         },
         500: {
             "description": "Internal Server Error - An error occurred during user creation.",
-            "content": {
-                "application/json": {
-                    "example": {
-                        "detail": "An error occurred during user creation."
-                    }
-                }
-            },
-        },
-    }
+            "content": {"application/json": {"example": {"detail": "An error occurred during user creation."}}},
+        },
+    },
 )
 async def register_user(
     user_data: UserRegistrationRequestSchema,
     db: AsyncSession = Depends(get_db),
-<<<<<<< HEAD
-    email_sender: EmailSenderInterface = Depends(get_accounts_email_notificator),
-    settings: BaseAppSettings = Depends(get_settings)
-=======
     settings: BaseAppSettings = Depends(get_settings),
->>>>>>> 23347f98
 ) -> UserRegistrationResponseSchema:
     """
     Endpoint for user registration.
@@ -118,18 +93,14 @@
     existing_user = result.scalars().first()
     if existing_user:
         raise HTTPException(
-            status_code=status.HTTP_409_CONFLICT,
-            detail=f"A user with this email {user_data.email} already exists."
+            status_code=status.HTTP_409_CONFLICT, detail=f"A user with this email {user_data.email} already exists."
         )
 
     stmt = select(UserGroupModel).where(UserGroupModel.name == UserGroupEnum.USER)
     result = await db.execute(stmt)
     user_group = result.scalars().first()
     if not user_group:
-        raise HTTPException(
-            status_code=status.HTTP_500_INTERNAL_SERVER_ERROR,
-            detail="Default user group not found."
-        )
+        raise HTTPException(status_code=status.HTTP_500_INTERNAL_SERVER_ERROR, detail="Default user group not found.")
 
     try:
         new_user = UserModel.create(
@@ -148,21 +119,13 @@
     except SQLAlchemyError as e:
         await db.rollback()
         raise HTTPException(
-            status_code=status.HTTP_500_INTERNAL_SERVER_ERROR,
-            detail="An error occurred during user creation."
+            status_code=status.HTTP_500_INTERNAL_SERVER_ERROR, detail="An error occurred during user creation."
         ) from e
     else:
         activation_link = f"{settings.FRONTEND_URL}/accounts/activate/"
 
-<<<<<<< HEAD
-        await email_sender.send_activation_email(
-            new_user.email,
-            activation_link
-        )
-=======
         # Отправляем письмо через Celery
         send_activation_email_task.delay(new_user.email, activation_link)
->>>>>>> 23347f98
 
         return UserRegistrationResponseSchema.model_validate(new_user)
 
@@ -176,21 +139,17 @@
     responses={
         400: {
             "description": "Bad Request - The activation token is invalid or expired, "
-                           "or the user account is already active.",
+            "or the user account is already active.",
             "content": {
                 "application/json": {
                     "examples": {
                         "invalid_token": {
                             "summary": "Invalid Token",
-                            "value": {
-                                "detail": "Invalid or expired activation token."
-                            }
+                            "value": {"detail": "Invalid or expired activation token."},
                         },
                         "already_active": {
                             "summary": "Account Already Active",
-                            "value": {
-                                "detail": "User account is already active."
-                            }
+                            "value": {"detail": "User account is already active."},
                         },
                     }
                 }
@@ -201,12 +160,7 @@
 async def activate_account(
     activation_data: UserActivationRequestSchema,
     db: AsyncSession = Depends(get_db),
-<<<<<<< HEAD
-    email_sender: EmailSenderInterface = Depends(get_accounts_email_notificator),
-    settings: BaseAppSettings = Depends(get_settings)
-=======
     settings: BaseAppSettings = Depends(get_settings),
->>>>>>> 23347f98
 ) -> MessageResponseSchema:
     """
     Endpoint to activate a user's account.
@@ -233,10 +187,7 @@
         select(ActivationTokenModel)
         .options(joinedload(ActivationTokenModel.user))
         .join(UserModel)
-        .where(
-            UserModel.email == activation_data.email,
-            ActivationTokenModel.token == activation_data.token
-        )
+        .where(UserModel.email == activation_data.email, ActivationTokenModel.token == activation_data.token)
     )
 
     now_utc = datetime.now(timezone.utc)
@@ -244,17 +195,11 @@
         if token_record:
             await db.delete(token_record)
             await db.commit()
-        raise HTTPException(
-            status_code=status.HTTP_400_BAD_REQUEST,
-            detail="Invalid or expired activation token."
-        )
+        raise HTTPException(status_code=status.HTTP_400_BAD_REQUEST, detail="Invalid or expired activation token.")
 
     user = token_record.user
     if user.is_active:
-        raise HTTPException(
-            status_code=status.HTTP_400_BAD_REQUEST,
-            detail="User account is already active."
-        )
+        raise HTTPException(status_code=status.HTTP_400_BAD_REQUEST, detail="User account is already active.")
 
     user.is_active = True
     await db.delete(token_record)
@@ -262,14 +207,7 @@
 
     login_link = f"{settings.FRONTEND_URL}/accounts/login/"
 
-<<<<<<< HEAD
-    await email_sender.send_activation_complete_email(
-        str(activation_data.email),
-        login_link
-    )
-=======
     send_activation_complete_email_task.delay(str(activation_data.email), login_link)
->>>>>>> 23347f98
 
     return MessageResponseSchema(message="User account activated successfully.")
 
@@ -283,25 +221,14 @@
     responses={
         400: {
             "description": "Bad Request - User account is already active.",
-            "content": {
-                "application/json": {
-                    "example": {
-                        "detail": "User account is already active."
-                    }
-                }
-            },
+            "content": {"application/json": {"example": {"detail": "User account is already active."}}},
         },
     },
 )
 async def resend_activation_email(
     data: ResendActivationRequestSchema,
     db: AsyncSession = Depends(get_db),
-<<<<<<< HEAD
-    email_sender: EmailSenderInterface = Depends(get_accounts_email_notificator),
-    settings: BaseAppSettings = Depends(get_settings)
-=======
     settings: BaseAppSettings = Depends(get_settings),
->>>>>>> 23347f98
 ) -> MessageResponseSchema:
     """
     Endpoint to resend activation email.
@@ -324,21 +251,12 @@
     user = await db.scalar(select(UserModel).where(UserModel.email == data.email))
 
     if not user:
-        raise HTTPException(
-            status_code=status.HTTP_400_BAD_REQUEST,
-            detail="Invalid email address."
-        )
+        raise HTTPException(status_code=status.HTTP_400_BAD_REQUEST, detail="Invalid email address.")
 
     if user.is_active:
-        raise HTTPException(
-            status_code=status.HTTP_400_BAD_REQUEST,
-            detail="User account is already active."
-        )
-
-    await db.execute(
-        delete(ActivationTokenModel)
-        .where(ActivationTokenModel.user_id == user.id)
-    )
+        raise HTTPException(status_code=status.HTTP_400_BAD_REQUEST, detail="User account is already active.")
+
+    await db.execute(delete(ActivationTokenModel).where(ActivationTokenModel.user_id == user.id))
 
     activation_token = ActivationTokenModel(user_id=user.id)
     db.add(activation_token)
@@ -346,19 +264,9 @@
 
     activation_link = f"{settings.FRONTEND_URL}/accounts/activate/"
 
-<<<<<<< HEAD
-    background_tasks.add_task(
-        email_sender.send_activation_email,
-        user.email,
-        activation_link
-    )
-=======
     send_activation_email_task.delay(user.email, activation_link)
->>>>>>> 23347f98
-
-    return MessageResponseSchema(
-        message="If you are registered, you will receive an email"
-                " with instructions.")
+
+    return MessageResponseSchema(message="If you are registered, you will receive an email with instructions.")
 
 
 @router.post(
@@ -371,21 +279,14 @@
 async def request_password_reset_token(
     data: PasswordResetRequestSchema,
     db: AsyncSession = Depends(get_db),
-<<<<<<< HEAD
-    email_sender: EmailSenderInterface = Depends(get_accounts_email_notificator),
-    settings: BaseAppSettings = Depends(get_settings)
-=======
     settings: BaseAppSettings = Depends(get_settings),
->>>>>>> 23347f98
 ) -> MessageResponseSchema:
     """
     Endpoint to request a password reset token.
     """
     user = await db.scalar(select(UserModel).where(UserModel.email == data.email))
     if not user or not user.is_active:
-        return MessageResponseSchema(
-            message="If you are registered, you will receive an email with instructions."
-        )
+        return MessageResponseSchema(message="If you are registered, you will receive an email with instructions.")
 
     # Удаляем старый токен, если он есть
     await db.execute(delete(PasswordResetTokenModel).where(PasswordResetTokenModel.user_id == user.id))
@@ -397,19 +298,10 @@
 
     reset_link = f"{settings.FRONTEND_URL}/accounts/reset-password/"
 
-<<<<<<< HEAD
-    await email_sender.send_password_reset_email(
-        str(data.email),
-        password_reset_complete_link
-    )
-=======
     # Отправляем письмо через Celery
     send_password_reset_email_task.delay(str(data.email), reset_link)
->>>>>>> 23347f98
-
-    return MessageResponseSchema(
-        message="If you are registered, you will receive an email with instructions."
-    )
+
+    return MessageResponseSchema(message="If you are registered, you will receive an email with instructions.")
 
 
 @router.post(
@@ -429,16 +321,9 @@
                     "examples": {
                         "invalid_email_or_token": {
                             "summary": "Invalid Email or Token",
-                            "value": {
-                                "detail": "Invalid email or token."
-                            }
+                            "value": {"detail": "Invalid email or token."},
                         },
-                        "expired_token": {
-                            "summary": "Expired Token",
-                            "value": {
-                                "detail": "Invalid email or token."
-                            }
-                        }
+                        "expired_token": {"summary": "Expired Token", "value": {"detail": "Invalid email or token."}},
                     }
                 }
             },
@@ -446,11 +331,7 @@
         500: {
             "description": "Internal Server Error - An error occurred while resetting the password.",
             "content": {
-                "application/json": {
-                    "example": {
-                        "detail": "An error occurred while resetting the password."
-                    }
-                }
+                "application/json": {"example": {"detail": "An error occurred while resetting the password."}}
             },
         },
     },
@@ -458,37 +339,17 @@
 async def reset_password(
     data: PasswordResetCompleteRequestSchema,
     db: AsyncSession = Depends(get_db),
-<<<<<<< HEAD
-    email_sender: EmailSenderInterface = Depends(get_accounts_email_notificator),
-    settings: BaseAppSettings = Depends(get_settings)
-=======
     settings: BaseAppSettings = Depends(get_settings),
->>>>>>> 23347f98
 ) -> MessageResponseSchema:
     """
     Endpoint to reset a user's password.
     """
-<<<<<<< HEAD
-    stmt = select(UserModel).filter_by(email=data.email)
-    result = await db.execute(stmt)
-    user = result.scalars().first()
-    if not user or not user.is_active:
-        raise HTTPException(
-            status_code=status.HTTP_400_BAD_REQUEST,
-            detail="Invalid email or token."
-        )
-
-    stmt = select(PasswordResetTokenModel).filter_by(user_id=user.id)
-    result = await db.execute(stmt)
-    token_record = result.scalars().first()
-=======
     token_record = await db.scalar(
         select(PasswordResetTokenModel)
         .options(joinedload(PasswordResetTokenModel.user))
         .join(UserModel)
         .where(UserModel.email == data.email, PasswordResetTokenModel.token == data.token)
     )
->>>>>>> 23347f98
 
     now_utc = datetime.now(timezone.utc)
     if not token_record or cast(datetime, token_record.expires_at).replace(tzinfo=timezone.utc) < now_utc:
@@ -496,25 +357,11 @@
         if user:
             await db.execute(delete(PasswordResetTokenModel).where(PasswordResetTokenModel.user_id == user.id))
             await db.commit()
-        raise HTTPException(
-            status_code=status.HTTP_400_BAD_REQUEST,
-            detail="Invalid email or token."
-        )
-
-<<<<<<< HEAD
-    expires_at = cast(datetime, token_record.expires_at).replace(tzinfo=timezone.utc)
-    if expires_at < datetime.now(timezone.utc):
-        await db.run_sync(lambda s: s.delete(token_record))
-        await db.commit()
-        raise HTTPException(
-            status_code=status.HTTP_400_BAD_REQUEST,
-            detail="Invalid email or token."
-        )
-=======
+        raise HTTPException(status_code=status.HTTP_400_BAD_REQUEST, detail="Invalid email or token.")
+
     user = token_record.user
     if not user.is_active:
         raise HTTPException(status_code=status.HTTP_400_BAD_REQUEST, detail="User account is not active.")
->>>>>>> 23347f98
 
     try:
         user.password = data.password
@@ -523,25 +370,12 @@
     except SQLAlchemyError as e:
         await db.rollback()
         raise HTTPException(
-<<<<<<< HEAD
-            status_code=status.HTTP_500_INTERNAL_SERVER_ERROR,
-            detail="An error occurred while resetting the password."
-        )
-
-    login_link = f"{settings.FRONTEND_URL}/accounts/login/"
-
-    await email_sender.send_password_reset_complete_email(
-        str(data.email),
-        login_link
-    )
-=======
             status_code=status.HTTP_500_INTERNAL_SERVER_ERROR, detail="An error occurred while resetting the password."
         ) from e
 
     login_link = f"{settings.FRONTEND_URL}/accounts/login/"
 
     send_password_reset_complete_email_task.delay(str(data.email), login_link)
->>>>>>> 23347f98
 
     return MessageResponseSchema(message="Password has been reset successfully.")
 
@@ -555,32 +389,16 @@
     responses={
         401: {
             "description": "Unauthorized - Invalid email or password.",
-            "content": {
-                "application/json": {
-                    "example": {
-                        "detail": "Invalid email or password."
-                    }
-                }
-            },
+            "content": {"application/json": {"example": {"detail": "Invalid email or password."}}},
         },
         403: {
             "description": "Forbidden - User account is not activated.",
-            "content": {
-                "application/json": {
-                    "example": {
-                        "detail": "User account is not activated."
-                    }
-                }
-            },
+            "content": {"application/json": {"example": {"detail": "User account is not activated."}}},
         },
         500: {
             "description": "Internal Server Error - An error occurred while processing the request.",
             "content": {
-                "application/json": {
-                    "example": {
-                        "detail": "An error occurred while processing the request."
-                    }
-                }
+                "application/json": {"example": {"detail": "An error occurred while processing the request."}}
             },
         },
     },
@@ -632,9 +450,7 @@
 
     try:
         refresh_token = RefreshTokenModel.create(
-            user_id=user.id,
-            days_valid=settings.LOGIN_TIME_DAYS,
-            token=jwt_refresh_token
+            user_id=user.id, days_valid=settings.LOGIN_TIME_DAYS, token=jwt_refresh_token
         )
         db.add(refresh_token)
         await db.flush()
@@ -705,33 +521,15 @@
     responses={
         400: {
             "description": "Bad Request - The provided refresh token is invalid or expired.",
-            "content": {
-                "application/json": {
-                    "example": {
-                        "detail": "Token has expired."
-                    }
-                }
-            },
+            "content": {"application/json": {"example": {"detail": "Token has expired."}}},
         },
         401: {
             "description": "Unauthorized - Refresh token not found.",
-            "content": {
-                "application/json": {
-                    "example": {
-                        "detail": "Refresh token not found."
-                    }
-                }
-            },
+            "content": {"application/json": {"example": {"detail": "Refresh token not found."}}},
         },
         404: {
             "description": "Not Found - The user associated with the token does not exist.",
-            "content": {
-                "application/json": {
-                    "example": {
-                        "detail": "User not found."
-                    }
-                }
-            },
+            "content": {"application/json": {"example": {"detail": "User not found."}}},
         },
     },
 )
