--- conflicted
+++ resolved
@@ -608,7 +608,6 @@
     return await get_movie_comments(db, movie_id)
 
 
-<<<<<<< HEAD
 @router.post("/favorites/", response_model=FavoriteReadSchema)
 async def add_favorite(
     data: FavoriteCreateSchema,
@@ -683,58 +682,3 @@
     """
 
     return await get_favorites(db, user.id, search, genre_id, sort_by)
-=======
-@router.get("/purchased/", response_model=list[MovieListItemSchema])
-async def get_purchased_movies(
-    current_user: UserModel = Depends(get_current_user),
-    db: AsyncSession = Depends(get_db),
-) -> list[MovieListItemSchema]:
-    """
-    Get a list of all movies purchased by the current user.
-    """
-    result = await db.execute(
-        select(MovieModel)
-        .join(OrderItemModel)
-        .join(OrderModel)
-        .where(
-            OrderModel.user_id == current_user.id,
-            OrderModel.status == OrderStatus.PAID,
-        )
-        .options(
-            selectinload(MovieModel.genres),
-        )
-        .distinct()
-    )
-    movies = result.scalars().all()
-    return [MovieListItemSchema.model_validate(movie) for movie in movies]
-
-
-# @router.post("/movies/{movie_id}/favorite/", dependencies=[Depends(jwt_security)])
-# async def add_to_favorite(
-# movie_id: int,
-# db: AsyncSession = Depends(get_db),
-# user: UserModel = Depends(get_current_user)):
-#     await add_favorite(db, user.id, movie_id)
-#     return {"detail": "Movie added to favorites"}
-#
-#
-# @router.delete("/movies/{movie_id}/favorite/", dependencies=[Depends(jwt_security)])
-# async def remove_from_favorite(
-# movie_id: int,
-# db: AsyncSession = Depends(get_db),
-# user: UserModel = Depends(get_current_user)):
-#     await remove_favorite(db, user.id, movie_id)
-#     return {"detail": "Movie removed from favorites"}
-#
-#
-# @router.get("/favorites/", response_model=list[MovieListItemSchema])
-# async def list_favorites(
-#     name: str | None = None,
-#     genres: str | None = None,
-#     sort_by: str = "name",
-#     desc: bool = False,
-#     db: AsyncSession = Depends(get_db),
-#     user: UserModel = Depends(get_current_user)
-# ):
-#     return await get_user_favorites(db, user.id, name, genres, sort_by, desc)
->>>>>>> 2bda9ec1
