from fastapi import APIRouter, Depends
from sqlalchemy.ext.asyncio import AsyncSession
from crud.movie_service import (
    create_genre,
    create_movie,
    create_star,
    delete_genre,
    delete_movie,
    delete_star,
    get_genre_by_id as get_genre,
    get_star_by_id as get_star,
    get_all_genres as list_genres,
    get_all_movies as list_movies,
    get_all_stars as list_stars,
    get_movie_by_id as get_movie,
    update_genre,
    update_movie,
    update_star,
)
from database import get_db
from pagination import Page
from schemas.movies import (
    GenreCreateSchema,
    GenreReadSchema,
    GenreUpdateSchema,
    MovieCreateSchema,
    MovieDetailSchema,
    MovieListItemSchema,
    MovieUpdateSchema,
    StarCreateSchema,
    StarReadSchema,
    StarUpdateSchema,
)

router = APIRouter()


@router.get(
    "/genres/",
    response_model=list[GenreReadSchema]
)
async def get_genres(db: AsyncSession = Depends(get_db)) -> list[GenreReadSchema]:
    """
    Get a list of all movie genres.
    """
    return await list_genres(db)


@router.get(
    "/genres/{genre_id}/",
    response_model=GenreReadSchema
)
async def get_genre_by_id(
        genre_id: int,
        db: AsyncSession = Depends(get_db)
) -> GenreReadSchema:
    """
    Retrieve a genre by its ID.
    """
    return await get_genre(db, genre_id)


@router.post(
    "/genres/",
    response_model=GenreReadSchema,
    status_code=201
)
async def create_movie_genre(
        genre_data: GenreCreateSchema,
        db: AsyncSession = Depends(get_db)
) -> GenreReadSchema:
    """
    Create a new genre.
    """
    return await create_genre(db, genre_data)


@router.put(
    "/genres/{genre_id}/",
    response_model=GenreReadSchema
)
<<<<<<< HEAD
async def update_movie_genre(
        genre_id: int,
        genre_data: GenreUpdateSchema,
        db: AsyncSession = Depends(get_db)
) -> GenreReadSchema:
=======
async def update_movie_genre(genre_id: int, genre_data: GenreUpdateSchema,
                             db: AsyncSession = Depends(get_db)) -> GenreReadSchema:
>>>>>>> 43170d2e
    """
    Update an existing genre by ID.
    """
    return await update_genre(db, genre_id, genre_data)


@router.delete("/genres/{genre_id}/")
<<<<<<< HEAD
async def delete_movie_genre(
        genre_id: int,
        db: AsyncSession = Depends(get_db)
) -> dict[str, str]:
=======
async def delete_movie_genre(genre_id: int, db: AsyncSession = Depends(get_db)) -> dict[str, str]:
>>>>>>> 43170d2e
    """
    Delete a genre by its ID.
    """
    success = await delete_genre(db, genre_id)
    if success:
        return {"detail": "Genre deleted successfully"}
    return {"detail": "Genre not found."}


@router.get("/stars/", response_model=list[StarReadSchema])
async def get_stars(
        db: AsyncSession = Depends(get_db)
) -> list[StarReadSchema]:
    """
    Get a list of all movie stars.
    """
    return await list_stars(db)


@router.get("/stars/{star_id}/", response_model=StarReadSchema)
async def get_star_by_id(
        star_id: int,
        db: AsyncSession = Depends(get_db)
) -> StarReadSchema:
    """
    Retrieve a movie star by ID.
    """
    return await get_star(db, star_id)


@router.post("/stars/", response_model=StarReadSchema, status_code=201)
async def create_movie_star(
        star_data: StarCreateSchema,
        db: AsyncSession = Depends(get_db)
) -> StarReadSchema:
    """
    Create a new movie star.
    """
    return await create_star(db, star_data)


@router.put("/stars/{star_id}/", response_model=StarReadSchema)
<<<<<<< HEAD
async def update_movie_star(
        star_id: int,
        star_data: StarUpdateSchema,
        db: AsyncSession = Depends(get_db)
) -> StarReadSchema:
=======
async def update_movie_star(star_id: int, star_data: StarUpdateSchema,
                            db: AsyncSession = Depends(get_db)) -> StarReadSchema:
>>>>>>> 43170d2e
    """
    Update a movie star by ID.
    """
    return await update_star(db, star_id, star_data)


@router.delete("/stars/{star_id}/")
<<<<<<< HEAD
async def delete_movie_star(
        star_id: int,
        db: AsyncSession = Depends(get_db)
) -> dict[str, str]:
=======
async def delete_movie_star(star_id: int, db: AsyncSession = Depends(get_db)) -> dict[str, str]:
>>>>>>> 43170d2e
    """
    Delete a movie star by ID.
    """
    success = await delete_star(db, star_id)
    if success:
        return {"detail": "Star deleted successfully"}
    return {"detail": "Star not found."}


@router.get(
    "/movies/",
    response_model=Page[MovieListItemSchema]
)
async def get_movies(
    db: AsyncSession = Depends(get_db),
) -> Page[MovieListItemSchema]:
    """
    Get a paginated list of movies.
    """
    return await list_movies(db)


@router.get(
    "/movies/{movie_id}/",
    response_model=MovieDetailSchema
)
async def get_movie_by_id(
    movie_id: int,
    db: AsyncSession = Depends(get_db),
) -> MovieDetailSchema:
    """
    Get detailed information about a movie by its ID.
    """
    return await get_movie(db, movie_id)


@router.post("/movies/", response_model=MovieDetailSchema, status_code=201)
async def create_one_movie(
        data: MovieCreateSchema,
        db: AsyncSession = Depends(get_db)
) -> MovieDetailSchema:
    """
    Create a new movie.
    """
    return await create_movie(db, data)


@router.put("/movies/{movie_id}/", response_model=MovieDetailSchema)
async def update_one_movie(
<<<<<<< HEAD
        movie_id: int,
        data: MovieUpdateSchema,
        db: AsyncSession = Depends(get_db)
=======
    movie_id: int,
    data: MovieUpdateSchema,
    db: AsyncSession = Depends(get_db)
>>>>>>> 43170d2e
) -> MovieDetailSchema:
    """
    Update an existing movie by ID.
    """
    return await update_movie(db, movie_id, data)


@router.delete("/movies/{movie_id}/")
<<<<<<< HEAD
async def delete_one_movie(
        movie_id: int,
        db: AsyncSession = Depends(get_db)
) -> dict[str, str]:
=======
async def delete_one_movie(movie_id: int, db: AsyncSession = Depends(get_db)) -> dict[str, str]:
>>>>>>> 43170d2e
    """
    Delete a movie by ID.
    """
    success = await delete_movie(db, movie_id)
    if success:
        return {"detail": "Movie deleted successfully"}
    return {"detail": "Movie not found."}<|MERGE_RESOLUTION|>--- conflicted
+++ resolved
@@ -1,5 +1,8 @@
+from typing import Dict
+
 from fastapi import APIRouter, Depends
 from sqlalchemy.ext.asyncio import AsyncSession
+
 from crud.movie_service import (
     create_genre,
     create_movie,
@@ -79,16 +82,11 @@
     "/genres/{genre_id}/",
     response_model=GenreReadSchema
 )
-<<<<<<< HEAD
 async def update_movie_genre(
         genre_id: int,
         genre_data: GenreUpdateSchema,
         db: AsyncSession = Depends(get_db)
 ) -> GenreReadSchema:
-=======
-async def update_movie_genre(genre_id: int, genre_data: GenreUpdateSchema,
-                             db: AsyncSession = Depends(get_db)) -> GenreReadSchema:
->>>>>>> 43170d2e
     """
     Update an existing genre by ID.
     """
@@ -96,14 +94,10 @@
 
 
 @router.delete("/genres/{genre_id}/")
-<<<<<<< HEAD
 async def delete_movie_genre(
         genre_id: int,
         db: AsyncSession = Depends(get_db)
 ) -> dict[str, str]:
-=======
-async def delete_movie_genre(genre_id: int, db: AsyncSession = Depends(get_db)) -> dict[str, str]:
->>>>>>> 43170d2e
     """
     Delete a genre by its ID.
     """
@@ -146,16 +140,11 @@
 
 
 @router.put("/stars/{star_id}/", response_model=StarReadSchema)
-<<<<<<< HEAD
 async def update_movie_star(
         star_id: int,
         star_data: StarUpdateSchema,
         db: AsyncSession = Depends(get_db)
 ) -> StarReadSchema:
-=======
-async def update_movie_star(star_id: int, star_data: StarUpdateSchema,
-                            db: AsyncSession = Depends(get_db)) -> StarReadSchema:
->>>>>>> 43170d2e
     """
     Update a movie star by ID.
     """
@@ -163,14 +152,10 @@
 
 
 @router.delete("/stars/{star_id}/")
-<<<<<<< HEAD
 async def delete_movie_star(
         star_id: int,
         db: AsyncSession = Depends(get_db)
 ) -> dict[str, str]:
-=======
-async def delete_movie_star(star_id: int, db: AsyncSession = Depends(get_db)) -> dict[str, str]:
->>>>>>> 43170d2e
     """
     Delete a movie star by ID.
     """
@@ -220,15 +205,9 @@
 
 @router.put("/movies/{movie_id}/", response_model=MovieDetailSchema)
 async def update_one_movie(
-<<<<<<< HEAD
         movie_id: int,
         data: MovieUpdateSchema,
         db: AsyncSession = Depends(get_db)
-=======
-    movie_id: int,
-    data: MovieUpdateSchema,
-    db: AsyncSession = Depends(get_db)
->>>>>>> 43170d2e
 ) -> MovieDetailSchema:
     """
     Update an existing movie by ID.
@@ -237,14 +216,10 @@
 
 
 @router.delete("/movies/{movie_id}/")
-<<<<<<< HEAD
 async def delete_one_movie(
         movie_id: int,
         db: AsyncSession = Depends(get_db)
 ) -> dict[str, str]:
-=======
-async def delete_one_movie(movie_id: int, db: AsyncSession = Depends(get_db)) -> dict[str, str]:
->>>>>>> 43170d2e
     """
     Delete a movie by ID.
     """
