from datetime import datetime

import stripe
from fastapi import APIRouter, Depends, HTTPException, Query, Request, status
from fastapi.responses import RedirectResponse
from sqlalchemy import func, select
from sqlalchemy.exc import SQLAlchemyError
from sqlalchemy.ext.asyncio import AsyncSession
from sqlalchemy.orm import selectinload

from config.dependencies import get_current_user
from crud.payments import create_payment, get_payment_by_id
from database.deps import get_db
from database.models import UserModel
from database.models.payments import PaymentModel, PaymentStatus
from schemas.payments import (
    PaymentBaseSchema,
    PaymentCreateSchema,
    PaymentListSchema,
    PaymentStatusSchema,
)
<<<<<<< HEAD
from security.auth import get_current_user_is_admin
=======
>>>>>>> a24895ce
from services.stripe_service import StripeService, stripe_settings

router = APIRouter(tags=["payments"])


@router.post("/create-intent", response_model=dict)
async def create_payment_intent(
    payment_data: PaymentCreateSchema,
    current_user: UserModel = Depends(get_current_user),
    db: AsyncSession = Depends(get_db),
) -> dict:
    if payment_data.amount <= 0:
        raise HTTPException(
            status_code=status.HTTP_400_BAD_REQUEST,
            detail="Payment amount must be greater than 0"
        )

    try:
        payment = await create_payment(payment_data, current_user.id, db)
        intent_data = await StripeService.create_payment_intent(payment_data)
        payment.external_payment_id = intent_data["payment_intent_id"]
        await db.commit()

        return {
            "payment_url": intent_data["payment_url"],
            "payment_id": payment.id,
            "external_payment_id": intent_data["payment_intent_id"]
        }
    except SQLAlchemyError as e:
        await db.rollback()
        raise HTTPException(
            status_code=status.HTTP_400_BAD_REQUEST,
            detail=str(e)
        )


@router.post("/webhook")
async def stripe_webhook(request: Request, db: AsyncSession = Depends(get_db)) -> dict:
    try:
        payload = await request.body()
        sig_header = request.headers.get("stripe-signature")

        if not sig_header:
            raise HTTPException(
                status_code=status.HTTP_400_BAD_REQUEST,
                detail="No Stripe signature found"
            )

        webhook_data = await StripeService.handle_webhook(payload, sig_header)

        if webhook_data:
            result = await db.execute(
                select(PaymentModel).where(
                    PaymentModel.external_payment_id == webhook_data["external_payment_id"]
                )
            )
            payment = result.scalar_one_or_none()

            if payment:
                payment.status = webhook_data["status"]
                await db.commit()

        return {"status": "success"}
    except SQLAlchemyError as e:
        await db.rollback()
        raise HTTPException(
            status_code=status.HTTP_400_BAD_REQUEST,
            detail=str(e)
        )


@router.get("/history", response_model=PaymentListSchema)
async def get_payment_history(
    current_user: UserModel = Depends(get_current_user),
    db: AsyncSession = Depends(get_db),
    skip: int = Query(0, ge=0),
    limit: int = Query(10, ge=1, le=100),
) -> PaymentListSchema:
    query = (
        select(PaymentModel)
        .where(PaymentModel.user_id == current_user.id)
        .options(
            selectinload(PaymentModel.payment_items),
            selectinload(PaymentModel.order)
        )
        .order_by(PaymentModel.created_at.desc())
    )
    total = await db.scalar(select(func.count()).select_from(query.subquery()))

    result = await db.execute(
        query.offset(skip).limit(limit)
    )
    payments = result.scalars().all()

    return PaymentListSchema(
        payments=payments,
        total=total,
        skip=skip,
        limit=limit
    )


@router.get("/admin", response_model=PaymentListSchema)
async def admin_get_payments(
        is_admin: bool = Depends(get_current_user_is_admin),
        db: AsyncSession = Depends(get_db),
        user_id: int | None = None,
        payment_status: PaymentStatusSchema | None = None,
        start_date: datetime | None = None,
        end_date: datetime | None = None,
        skip: int = Query(0, ge=0),
        limit: int = Query(10, ge=1, le=100),
) -> PaymentListSchema:
<<<<<<< HEAD
    if not is_admin:
=======
    if not current_user.get("is_admin"):
>>>>>>> a24895ce
        raise HTTPException(
            status_code=status.HTTP_403_FORBIDDEN,
            detail="Not authorized to access admin endpoints"
        )

    query = (
        select(PaymentModel)
        .options(
            selectinload(PaymentModel.payment_items),
            selectinload(PaymentModel.order)
        )
    )

    if user_id:
        query = query.where(PaymentModel.user_id == user_id)
    if payment_status:
        query = query.where(PaymentModel.status == payment_status)
    if start_date:
        query = query.where(PaymentModel.created_at >= start_date)
    if end_date:
        query = query.where(PaymentModel.created_at <= end_date)

    total = await db.scalar(select(func.count()).select_from(query.subquery()))
    query = query.offset(skip).limit(limit)
    result = await db.execute(query)
    payments = result.scalars().all()

    return PaymentListSchema(
        payments=payments,
        total=total,
        skip=skip,
        limit=limit
    )


@router.get("/admin/statistics")
async def get_payment_statistics(
    is_admin: bool = Depends(get_current_user_is_admin),
    db: AsyncSession = Depends(get_db),
    start_date: datetime | None = None,
    end_date: datetime | None = None,
) -> dict:
    if not is_admin:
        raise HTTPException(
            status_code=status.HTTP_403_FORBIDDEN,
            detail="Not authorized to access admin endpoints"
        )

    query = select(PaymentModel)

    if start_date:
        query = query.where(PaymentModel.created_at >= start_date)
    if end_date:
        query = query.where(PaymentModel.created_at <= end_date)

    result = await db.execute(query)
    payments = result.scalars().all()

    total_amount = sum(payment.amount for payment in payments)
    successful_payments = sum(1 for p in payments if p.status == PaymentStatus.SUCCESSFUL)
    refunded_payments = sum(1 for p in payments if p.status == PaymentStatus.REFUNDED)

    return {
        "total_amount": total_amount,
        "total_payments": len(payments),
        "successful_payments": successful_payments,
        "refunded_payments": refunded_payments,
        "success_rate": (successful_payments / len(payments)) * 100 if payments else 0
    }


@router.post("/{payment_id}/refund")
async def refund_payment(
    payment_id: int,
    is_admin: bool = Depends(get_current_user_is_admin),
    db: AsyncSession = Depends(get_db),
) -> dict:
    if not is_admin:
        raise HTTPException(
            status_code=status.HTTP_403_FORBIDDEN,
            detail="Not authorized to refund payments"
        )

    payment = await get_payment_by_id(payment_id, db)
    if not payment:
        raise HTTPException(
            status_code=status.HTTP_404_NOT_FOUND,
            detail="Payment not found"
        )

    if payment.status != PaymentStatus.SUCCESSFUL:
        raise HTTPException(
            status_code=status.HTTP_400_BAD_REQUEST,
            detail="Can only refund successful payments"
        )

    try:
        success = await StripeService.refund_payment(payment)
        if success:
            payment.status = PaymentStatus.REFUNDED
            await db.commit()
            return {"status": "refunded"}

        raise HTTPException(
            status_code=status.HTTP_400_BAD_REQUEST,
            detail="Failed to process refund"
        )
    except Exception as e:
        await db.rollback()
        raise HTTPException(
            status_code=status.HTTP_400_BAD_REQUEST,
            detail=str(e)
        )


@router.get("/{payment_id}", response_model=PaymentBaseSchema)
async def get_payment_details(
        payment_id: int,
        current_user: UserModel = Depends(get_current_user),
        is_admin: bool = Depends(get_current_user_is_admin),
        db: AsyncSession = Depends(get_db),
<<<<<<< HEAD
) -> get_payment_by_id:
=======
) -> PaymentBaseSchema | None:
>>>>>>> a24895ce
    payment = await get_payment_by_id(payment_id, db)
    if not payment:
        raise HTTPException(
            status_code=status.HTTP_404_NOT_FOUND,
            detail="Payment not found"
        )

    if payment.user_id != current_user.id and not is_admin:
        raise HTTPException(
            status_code=status.HTTP_403_FORBIDDEN,
            detail="Not authorized to view this payment"
        )

    return payment


@router.get("/success/")
async def payment_success(
    session_id: str,
    db: AsyncSession = Depends(get_db)
) -> RedirectResponse:
    try:
        session = stripe.checkout.Session.retrieve(session_id)
        result = await db.execute(
            select(PaymentModel).where(
                PaymentModel.external_payment_id == session.id
            )
        )
        payment = result.scalar_one_or_none()

        if payment:
            payment.status = PaymentStatus.SUCCESSFUL
            await db.commit()

        return RedirectResponse(url=f"{stripe_settings.FRONTEND_URL}/payments/history/")
    except Exception:
        return RedirectResponse(url=f"{stripe_settings.FRONTEND_URL}/payments/history/")


@router.get("/cancel/")
async def payment_cancel(
    session_id: str,
    db: AsyncSession = Depends(get_db)
) -> RedirectResponse:
    try:
        session = stripe.checkout.Session.retrieve(session_id)
        result = await db.execute(
            select(PaymentModel).where(
                PaymentModel.external_payment_id == session.id
            )
        )
        payment = result.scalar_one_or_none()

        if payment:
            payment.status = PaymentStatus.CANCELED
            await db.commit()

        return RedirectResponse(url=f"{stripe_settings.FRONTEND_URL}/payments/history/")
    except Exception:
        return RedirectResponse(url=f"{stripe_settings.FRONTEND_URL}/payments/history/")<|MERGE_RESOLUTION|>--- conflicted
+++ resolved
@@ -19,10 +19,9 @@
     PaymentListSchema,
     PaymentStatusSchema,
 )
-<<<<<<< HEAD
+
 from security.auth import get_current_user_is_admin
-=======
->>>>>>> a24895ce
+
 from services.stripe_service import StripeService, stripe_settings
 
 router = APIRouter(tags=["payments"])
@@ -136,11 +135,11 @@
         skip: int = Query(0, ge=0),
         limit: int = Query(10, ge=1, le=100),
 ) -> PaymentListSchema:
-<<<<<<< HEAD
+  
     if not is_admin:
-=======
+
     if not current_user.get("is_admin"):
->>>>>>> a24895ce
+
         raise HTTPException(
             status_code=status.HTTP_403_FORBIDDEN,
             detail="Not authorized to access admin endpoints"
@@ -262,11 +261,8 @@
         current_user: UserModel = Depends(get_current_user),
         is_admin: bool = Depends(get_current_user_is_admin),
         db: AsyncSession = Depends(get_db),
-<<<<<<< HEAD
-) -> get_payment_by_id:
-=======
-) -> PaymentBaseSchema | None:
->>>>>>> a24895ce
+
+) -> PaymentBaseSchema:
     payment = await get_payment_by_id(payment_id, db)
     if not payment:
         raise HTTPException(
