--- conflicted
+++ resolved
@@ -1,104 +1,38 @@
-
 from typing import Optional
 
-<<<<<<< HEAD
-=======
-from fastapi import HTTPException, status
-from fastapi.params import Depends
-from sqlalchemy import and_, select
-from typing import Any, Optional
-
 from fastapi import Depends
->>>>>>> 483163f6
 from sqlalchemy import select
-
 from sqlalchemy.ext.asyncio import AsyncSession
 
-<<<<<<< HEAD
-=======
 from database.deps import get_db
 
-
->>>>>>> 483163f6
 from database.models.payments import PaymentModel
 from schemas.payments import PaymentCreateSchema, PaymentStatusSchema, PaymentUpdateSchema
-
-from database.models.orders import OrderItemModel, OrderModel
-from database.models.payments import PaymentItemModel, PaymentModel, PaymentStatus
-from schemas.payments import PaymentCreateSchema, PaymentStatusSchema, AdminPaymentFilter
-from database.models.payments import PaymentItemModel, PaymentModel
-from schemas.payments import PaymentCreate, PaymentStatusSchema, PaymentUpdate
-
-
 
 
 async def create_payment(
     payment: PaymentCreateSchema,
-    db: AsyncSession
+    db: AsyncSession = Depends(get_db)
 ) -> PaymentModel:
-
-    result = await db.execute(select(OrderModel).where(OrderModel.id == payment_data.order_id))
-    order = result.scalar_one_or_none()
-
-    if not order:
-        raise HTTPException(status_code=status.HTTP_404_NOT_FOUND, detail="Order not found.")
-
-    if order.user_id != user_id:
-        raise HTTPException(status_code=status.HTTP_403_FORBIDDEN, detail="It`s not your order.")
-
-    result = await db.execute(select(OrderItemModel).where(OrderItemModel.order_id == order.id))
-    order_items = result.scalars().all()
-    total_amount = sum([item.price for item in order_items])
-
-    if total_amount != payment_data.amount:
-        raise HTTPException(
-            status_code=status.HTTP_400_BAD_REQUEST,
-
-            detail=f"Incorrect payment amount. Expected: {total_amount}, Got: {payment_data.amount}")
-
-
-    payment = PaymentModel(
-        user_id=user_id,
-        order_id=order.id,
-        amount=payment_data.amount,
-        status=PaymentStatus.SUCCESSFUL,
-    )
-
-    db.add(payment)
-
-    await db.flush()
-
-    for item in order_items:
-        payment_item = PaymentItemModel(
-            payment_id=payment.id,
-            order_item_id=item.id,
-            price_at_payment=item.price,
-        )
-        db.add(payment_item)
-
+    db_payment = PaymentModel(**payment.model_dump())
+    db.add(db_payment)
     await db.commit()
-    await db.refresh(payment)
-    return payment
-
-
-
-async def get_payment_by_id(payment_id: int, db: AsyncSession) -> PaymentModel | None:
-    result = await db.execute(select(PaymentModel).where(PaymentModel.id == payment_id))
-    return result.scalar_one_or_none()
+    await db.refresh(db_payment)
+    return db_payment
 
 
 async def get_payment(
     payment_id: int,
-    db: AsyncSession
+    db: AsyncSession = Depends(get_db)
 ) -> Optional[PaymentModel]:
     result = await db.execute(select(PaymentModel).filter(PaymentModel.id == payment_id))
     return result.scalar_one_or_none()
 
 
 async def get_payments(
-    db: AsyncSession,
     skip: int = 0,
     limit: int = 100,
+    db: AsyncSession = Depends(get_db)
 ) -> list[PaymentModel]:
     result = await db.execute(select(PaymentModel).offset(skip).limit(limit))
     return list(result.scalars().all())
@@ -107,7 +41,7 @@
 async def update_payment(
     payment_id: int,
     payment: PaymentUpdateSchema,
-    db: AsyncSession
+    db: AsyncSession = Depends(get_db)
 ) -> Optional[PaymentModel]:
     db_payment = await get_payment(payment_id, db)
     if db_payment:
@@ -121,7 +55,7 @@
 
 async def delete_payment(
     payment_id: int,
-    db: AsyncSession
+    db: AsyncSession = Depends(get_db)
 ) -> Optional[PaymentModel]:
     db_payment = await get_payment(payment_id, db)
     if db_payment:
@@ -132,57 +66,18 @@
 
 async def get_user_payments(
     user_id: int,
-    db: AsyncSession
+    db: AsyncSession = Depends(get_db)
 ) -> list[PaymentModel]:
-
     result = await db.execute(select(PaymentModel).where(PaymentModel.user_id == user_id))
     return list(result.scalars().all())
 
 
-
-async def get_payments_with_filters(
-    filters: AdminPaymentFilter,
-    db: AsyncSession
-) -> list[PaymentModel]:
-    query = select(PaymentModel)
-    
-    if filters.user_id:
-        query = query.where(PaymentModel.user_id == filters.user_id)
-    if filters.status:
-        query = query.where(PaymentModel.status == filters.status)
-    if filters.start_date:
-        query = query.where(PaymentModel.created_at >= filters.start_date)
-    if filters.end_date:
-        query = query.where(PaymentModel.created_at <= filters.end_date)
-    
-    query = query.offset(filters.skip).limit(filters.limit)
-    result = await db.execute(query)
-    return result.scalars().all()
-
-
-async def update_payment_status(
-    payment_id: int,
-    new_status: PaymentStatus,
-    db: AsyncSession
-) -> PaymentModel:
-    payment = await get_payment_by_id(payment_id, db)
-    if not payment:
-        raise HTTPException(
-            status_code=status.HTTP_404_NOT_FOUND,
-            detail="Payment not found"
-        )
-    
-    payment.status = new_status
-    await db.commit()
-    await db.refresh(payment)
-    return payment
-
 async def get_all_payments(
-    db: AsyncSession,
+    db: AsyncSession = Depends(get_db),
     payment_status: Optional[PaymentStatusSchema] = None
 ) -> list[PaymentModel]:
     query = select(PaymentModel)
     if payment_status:
         query = query.where(PaymentModel.status == payment_status)
     result = await db.execute(query)
-    return list(result.scalars().all())
+    return list(result.scalars().all())