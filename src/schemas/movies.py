<<<<<<< HEAD
from typing import Optional, List
from pydantic import BaseModel, Field, ConfigDict
=======
from typing import Optional

from pydantic import BaseModel, ConfigDict, Field

>>>>>>> e045f505
from schemas.examples.movies import (
    certification_schema_example,
    director_schema_example,
    genre_schema_example,
    movie_create_schema_example,
    movie_detail_schema_example,
    movie_item_schema_example,
    movie_list_response_schema_example,
<<<<<<< HEAD
    movie_create_schema_example,
    movie_detail_schema_example,
    movie_update_schema_example
=======
    star_schema_example,
>>>>>>> e045f505
)


class GenreBaseSchema(BaseModel):
    name: str

    model_config = ConfigDict(from_attributes=True, json_schema_extra={"example": genre_schema_example})


class GenreCreateSchema(GenreBaseSchema):
    pass


class GenreUpdateSchema(GenreBaseSchema):
    id: int


class GenreDeleteSchema(GenreBaseSchema):
    id: int


class GenreReadSchema(GenreBaseSchema):
    id: int
    movie_count: Optional[int] = Field(None, examples=[12])

    model_config = ConfigDict(from_attributes=True)


class StarBaseSchema(BaseModel):
    name: str

    model_config = ConfigDict(from_attributes=True, json_schema_extra={"example": star_schema_example})


class StarCreateSchema(StarBaseSchema):
    pass


class StarUpdateSchema(StarBaseSchema):
    id: int


class StarDeleteSchema(StarBaseSchema):
    id: int


class StarReadSchema(StarBaseSchema):
    id: int

    model_config = ConfigDict(from_attributes=True)


class DirectorBaseSchema(BaseModel):
    name: str

    model_config = ConfigDict(from_attributes=True, json_schema_extra={"example": director_schema_example})


class DirectorCreateSchema(DirectorBaseSchema):
    pass


class DirectorUpdateSchema(DirectorBaseSchema):
    id: int


class DirectorDeleteSchema(DirectorBaseSchema):
    id: int


class DirectorReadSchema(DirectorBaseSchema):
    id: int

    model_config = ConfigDict(from_attributes=True)


class CertificationBaseSchema(BaseModel):
    name: str

    model_config = ConfigDict(from_attributes=True, json_schema_extra={"example": certification_schema_example})


class CertificationCreateSchema(CertificationBaseSchema):
    pass


class CertificationUpdateSchema(CertificationBaseSchema):
    id: int


class CertificationDeleteSchema(CertificationBaseSchema):
    id: int


class CertificationReadSchema(CertificationBaseSchema):
    id: int

    model_config = ConfigDict(from_attributes=True)


class MovieBaseSchema(BaseModel):
    name: str
    year: int
    time: int
    imdb: Optional[float]
    votes: Optional[int]
    meta_score: Optional[float]
    gross: Optional[float]
    descriptions: str
    price: float
    certification_id: int

    model_config = ConfigDict(from_attributes=True, json_schema_extra={"example": movie_item_schema_example})


class MovieDetailSchema(MovieBaseSchema):
    id: int
    genres: list[GenreBaseSchema]
    stars: list[StarBaseSchema]
    directors: list[DirectorBaseSchema]

    model_config = ConfigDict(from_attributes=True, json_schema_extra={"example": movie_detail_schema_example})


class MovieListItemSchema(BaseModel):
    id: int
    name: str
    year: int
    imdb: float
    time: int

    model_config = ConfigDict(from_attributes=True, json_schema_extra={"example": movie_item_schema_example})


class MovieListResponseSchema(BaseModel):
    movies: list[MovieListItemSchema]
    prev_page: Optional[str]
    next_page: Optional[str]
    total_pages: int
    total_items: int

    model_config = ConfigDict(from_attributes=True, json_schema_extra={"example": movie_list_response_schema_example})


class MovieCreateSchema(MovieBaseSchema):
    genre_ids: list[int]
    star_ids: list[int]
    director_ids: list[int]

    model_config = ConfigDict(from_attributes=True, json_schema_extra={"example": movie_create_schema_example})


class MovieUpdateSchema(BaseModel):
    name: Optional[str] = None
    year: Optional[int] = None
    time: Optional[int] = None
    imdb: Optional[float] = None
    votes: Optional[int] = None
    meta_score: Optional[float] = None
    gross: Optional[float] = None
    descriptions: Optional[str] = None
    price: Optional[float] = None
    certification_id: Optional[int] = None
    genre_ids: Optional[List[int]] = None
    star_ids: Optional[List[int]] = None
    director_ids: Optional[List[int]] = None

    model_config = ConfigDict(
        from_attributes=True,
        json_schema_extra={
            "examples": [
                movie_update_schema_example
            ]
        }
    )


class MovieDeleteSchema(MovieBaseSchema):
    pass<|MERGE_RESOLUTION|>--- conflicted
+++ resolved
@@ -1,34 +1,29 @@
-<<<<<<< HEAD
 from typing import Optional, List
 from pydantic import BaseModel, Field, ConfigDict
-=======
-from typing import Optional
-
-from pydantic import BaseModel, ConfigDict, Field
-
->>>>>>> e045f505
 from schemas.examples.movies import (
+    genre_schema_example,
+    star_schema_example,
+    director_schema_example,
     certification_schema_example,
-    director_schema_example,
-    genre_schema_example,
-    movie_create_schema_example,
-    movie_detail_schema_example,
     movie_item_schema_example,
     movie_list_response_schema_example,
-<<<<<<< HEAD
     movie_create_schema_example,
     movie_detail_schema_example,
     movie_update_schema_example
-=======
-    star_schema_example,
->>>>>>> e045f505
 )
 
 
 class GenreBaseSchema(BaseModel):
     name: str
 
-    model_config = ConfigDict(from_attributes=True, json_schema_extra={"example": genre_schema_example})
+    model_config = ConfigDict(
+        from_attributes=True,
+        json_schema_extra={
+            "examples": [
+                genre_schema_example
+            ]
+        }
+    )
 
 
 class GenreCreateSchema(GenreBaseSchema):
@@ -45,63 +40,85 @@
 
 class GenreReadSchema(GenreBaseSchema):
     id: int
-    movie_count: Optional[int] = Field(None, examples=[12])
+    movie_count: Optional[int] = Field(None, example=12)
+
+    class Config:
+        orm_mode = True
+
+
+class StarBaseSchema(BaseModel):
+    name: str
+
+    model_config = ConfigDict(
+        from_attributes=True,
+        json_schema_extra={
+            "examples": [
+                star_schema_example
+            ]
+        }
+    )
+
+
+class StarCreateSchema(StarBaseSchema):
+    pass
+
+
+class StarUpdateSchema(StarBaseSchema):
+    id: int
+
+
+class StarDeleteSchema(StarBaseSchema):
+    id: int
+
+
+class StarReadSchema(StarBaseSchema):
+    id: int
 
     model_config = ConfigDict(from_attributes=True)
 
 
-class StarBaseSchema(BaseModel):
-    name: str
-
-    model_config = ConfigDict(from_attributes=True, json_schema_extra={"example": star_schema_example})
-
-
-class StarCreateSchema(StarBaseSchema):
-    pass
-
-
-class StarUpdateSchema(StarBaseSchema):
-    id: int
-
-
-class StarDeleteSchema(StarBaseSchema):
-    id: int
-
-
-class StarReadSchema(StarBaseSchema):
+class DirectorBaseSchema(BaseModel):
+    name: str
+
+    model_config = ConfigDict(
+        from_attributes=True,
+        json_schema_extra={
+            "examples": [
+                director_schema_example
+            ]
+        }
+    )
+
+
+class DirectorCreateSchema(DirectorBaseSchema):
+    pass
+
+
+class DirectorUpdateSchema(DirectorBaseSchema):
+    id: int
+
+
+class DirectorDeleteSchema(DirectorBaseSchema):
+    id: int
+
+
+class DirectorReadSchema(DirectorBaseSchema):
     id: int
 
     model_config = ConfigDict(from_attributes=True)
 
 
-class DirectorBaseSchema(BaseModel):
-    name: str
-
-    model_config = ConfigDict(from_attributes=True, json_schema_extra={"example": director_schema_example})
-
-
-class DirectorCreateSchema(DirectorBaseSchema):
-    pass
-
-
-class DirectorUpdateSchema(DirectorBaseSchema):
-    id: int
-
-
-class DirectorDeleteSchema(DirectorBaseSchema):
-    id: int
-
-
-class DirectorReadSchema(DirectorBaseSchema):
-    id: int
-
-    model_config = ConfigDict(from_attributes=True)
-
-
 class CertificationBaseSchema(BaseModel):
     name: str
 
-    model_config = ConfigDict(from_attributes=True, json_schema_extra={"example": certification_schema_example})
+    model_config = ConfigDict(
+        from_attributes=True,
+        json_schema_extra={
+            "examples": [
+                certification_schema_example
+            ]
+        }
+    )
 
 
 class CertificationCreateSchema(CertificationBaseSchema):
@@ -134,7 +151,14 @@
     price: float
     certification_id: int
 
-    model_config = ConfigDict(from_attributes=True, json_schema_extra={"example": movie_item_schema_example})
+    model_config = ConfigDict(
+        from_attributes=True,
+        json_schema_extra={
+            "examples": [
+                movie_item_schema_example
+            ]
+        }
+    )
 
 
 class MovieDetailSchema(MovieBaseSchema):
@@ -163,7 +187,14 @@
     total_pages: int
     total_items: int
 
-    model_config = ConfigDict(from_attributes=True, json_schema_extra={"example": movie_list_response_schema_example})
+    model_config = ConfigDict(
+        from_attributes=True,
+        json_schema_extra={
+            "examples": [
+                movie_list_response_schema_example
+            ]
+        }
+    )
 
 
 class MovieCreateSchema(MovieBaseSchema):
@@ -171,7 +202,14 @@
     star_ids: list[int]
     director_ids: list[int]
 
-    model_config = ConfigDict(from_attributes=True, json_schema_extra={"example": movie_create_schema_example})
+    model_config = ConfigDict(
+        from_attributes=True,
+        json_schema_extra={
+            "examples": [
+                movie_create_schema_example
+            ]
+        }
+    )
 
 
 class MovieUpdateSchema(BaseModel):
