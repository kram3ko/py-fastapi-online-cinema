from typing import Optional
from pydantic import BaseModel, ConfigDict, Field
from schemas.examples.movies import (
    certification_schema_example,
    director_schema_example,
    genre_schema_example,
    movie_create_schema_example,
    movie_detail_schema_example,
    movie_item_schema_example,
    movie_list_response_schema_example,
    movie_update_schema_example,
    star_schema_example, movie_list_schema_example,
)
import uuid



class GenreBaseSchema(BaseModel):
    name: str

<<<<<<< HEAD
    model_config = ConfigDict(
        from_attributes=True,
        json_schema_extra={
            "example": [
                genre_schema_example
            ]
        }
    )
=======
    model_config = ConfigDict(from_attributes=True, json_schema_extra={"examples": [genre_schema_example]})
>>>>>>> 4b60789a


class GenreCreateSchema(GenreBaseSchema):
    pass


class GenreUpdateSchema(GenreBaseSchema):
    pass


class GenreDeleteSchema(GenreBaseSchema):
    pass


class GenreReadSchema(GenreBaseSchema):
    id: int
    movie_count: Optional[int] = Field(None, example=12)

    model_config = ConfigDict(from_attributes=True)


class StarBaseSchema(BaseModel):
    name: str

<<<<<<< HEAD
    model_config = ConfigDict(
        from_attributes=True,
        json_schema_extra={
            "example": [
                star_schema_example
            ]
        }
    )
=======
    model_config = ConfigDict(from_attributes=True, json_schema_extra={"examples": [star_schema_example]})
>>>>>>> 4b60789a


class StarCreateSchema(StarBaseSchema):
    pass


class StarUpdateSchema(StarBaseSchema):
    pass


class StarDeleteSchema(StarBaseSchema):
    pass


class StarReadSchema(StarBaseSchema):
    id: int

    model_config = ConfigDict(from_attributes=True)


class DirectorBaseSchema(BaseModel):
    name: str

<<<<<<< HEAD
    model_config = ConfigDict(
        from_attributes=True,
        json_schema_extra={
            "example": [
                director_schema_example
            ]
        }
    )
=======
    model_config = ConfigDict(from_attributes=True, json_schema_extra={"examples": [director_schema_example]})
>>>>>>> 4b60789a


class DirectorCreateSchema(DirectorBaseSchema):
    pass


class DirectorUpdateSchema(DirectorBaseSchema):
    pass


class DirectorDeleteSchema(DirectorBaseSchema):
    pass


class DirectorReadSchema(DirectorBaseSchema):
    id: int

    model_config = ConfigDict(from_attributes=True)


class CertificationBaseSchema(BaseModel):
    name: str

<<<<<<< HEAD
    model_config = ConfigDict(
        from_attributes=True,
        json_schema_extra={
            "example": [
                certification_schema_example
            ]
        }
    )
=======
    model_config = ConfigDict(from_attributes=True, json_schema_extra={"examples": [certification_schema_example]})
>>>>>>> 4b60789a


class CertificationCreateSchema(CertificationBaseSchema):
    pass


class CertificationUpdateSchema(CertificationBaseSchema):
    pass


class CertificationDeleteSchema(CertificationBaseSchema):
    pass


class CertificationReadSchema(CertificationBaseSchema):
    id: int

    model_config = ConfigDict(from_attributes=True)


class MovieBaseSchema(BaseModel):
    uuid_movie: uuid.UUID
    name: str
    year: int
    time: int
    imdb: Optional[float]
    votes: Optional[int]
    meta_score: Optional[float]
    gross: Optional[float]
    descriptions: str
    price: float
    certification_id: int

<<<<<<< HEAD
    model_config = ConfigDict(
        from_attributes=True,
        json_schema_extra={
            "example": [
                movie_item_schema_example
            ]
        }
    )
=======
    model_config = ConfigDict(from_attributes=True, json_schema_extra={"examples": [movie_item_schema_example]})
>>>>>>> 4b60789a


class MovieDetailSchema(MovieBaseSchema):
    id: int
    genres: list[GenreBaseSchema]
    stars: list[StarBaseSchema]
    directors: list[DirectorBaseSchema]

    model_config = ConfigDict(
        from_attributes=True,
        json_schema_extra={
            "example": movie_detail_schema_example
        }
    )


class MovieListItemSchema(BaseModel):
    id: int
    name: str
    year: int
    imdb: float
    time: int
    genres: list[GenreBaseSchema]

    model_config = ConfigDict(
        from_attributes=True,
        json_schema_extra={
            "example": movie_list_schema_example
        }
    )


class MovieListResponseSchema(BaseModel):
    movies: list[MovieListItemSchema]
    prev_page: Optional[str]
    next_page: Optional[str]
    total_pages: int
    total_items: int

    model_config = ConfigDict(
<<<<<<< HEAD
        from_attributes=True,
        json_schema_extra={
            "example": [
                movie_list_response_schema_example
            ]
        }
=======
        from_attributes=True, json_schema_extra={"examples": [movie_list_response_schema_example]}
>>>>>>> 4b60789a
    )


class MovieCreateSchema(BaseModel):
    name: str
    year: int
    time: int
    gross: Optional[float]
    descriptions: str
    price: float
    certification_id: int
    genre_ids: list[int]
    star_ids: list[int]
    director_ids: list[int]

<<<<<<< HEAD

    model_config = ConfigDict(
        from_attributes=True,
        json_schema_extra={
            "example": [
                movie_create_schema_example
            ]
        }
    )
=======
    model_config = ConfigDict(from_attributes=True, json_schema_extra={"examples": [movie_create_schema_example]})
>>>>>>> 4b60789a


class MovieUpdateSchema(BaseModel):
    name: Optional[str] = None
    year: Optional[int] = None
    time: Optional[int] = None
    imdb: Optional[float] = None
    votes: Optional[int] = None
    meta_score: Optional[float] = None
    gross: Optional[float] = None
    descriptions: Optional[str] = None
    price: Optional[float] = None
    certification_id: Optional[int] = None
    genre_ids: Optional[list[int]] = None
    star_ids: Optional[list[int]] = None
    director_ids: Optional[list[int]] = None

<<<<<<< HEAD
    model_config = ConfigDict(
        from_attributes=True,
        json_schema_extra={
            "example": [
                movie_update_schema_example
            ]
        }
    )
=======
    model_config = ConfigDict(from_attributes=True, json_schema_extra={"examples": [movie_update_schema_example]})
>>>>>>> 4b60789a


class MovieDeleteSchema(MovieBaseSchema):
    pass<|MERGE_RESOLUTION|>--- conflicted
+++ resolved
@@ -18,7 +18,6 @@
 class GenreBaseSchema(BaseModel):
     name: str
 
-<<<<<<< HEAD
     model_config = ConfigDict(
         from_attributes=True,
         json_schema_extra={
@@ -27,9 +26,7 @@
             ]
         }
     )
-=======
-    model_config = ConfigDict(from_attributes=True, json_schema_extra={"examples": [genre_schema_example]})
->>>>>>> 4b60789a
+
 
 
 class GenreCreateSchema(GenreBaseSchema):
@@ -54,7 +51,7 @@
 class StarBaseSchema(BaseModel):
     name: str
 
-<<<<<<< HEAD
+
     model_config = ConfigDict(
         from_attributes=True,
         json_schema_extra={
@@ -63,9 +60,7 @@
             ]
         }
     )
-=======
-    model_config = ConfigDict(from_attributes=True, json_schema_extra={"examples": [star_schema_example]})
->>>>>>> 4b60789a
+
 
 
 class StarCreateSchema(StarBaseSchema):
@@ -89,7 +84,7 @@
 class DirectorBaseSchema(BaseModel):
     name: str
 
-<<<<<<< HEAD
+
     model_config = ConfigDict(
         from_attributes=True,
         json_schema_extra={
@@ -98,9 +93,7 @@
             ]
         }
     )
-=======
-    model_config = ConfigDict(from_attributes=True, json_schema_extra={"examples": [director_schema_example]})
->>>>>>> 4b60789a
+
 
 
 class DirectorCreateSchema(DirectorBaseSchema):
@@ -124,7 +117,7 @@
 class CertificationBaseSchema(BaseModel):
     name: str
 
-<<<<<<< HEAD
+
     model_config = ConfigDict(
         from_attributes=True,
         json_schema_extra={
@@ -133,9 +126,7 @@
             ]
         }
     )
-=======
-    model_config = ConfigDict(from_attributes=True, json_schema_extra={"examples": [certification_schema_example]})
->>>>>>> 4b60789a
+
 
 
 class CertificationCreateSchema(CertificationBaseSchema):
@@ -169,7 +160,7 @@
     price: float
     certification_id: int
 
-<<<<<<< HEAD
+
     model_config = ConfigDict(
         from_attributes=True,
         json_schema_extra={
@@ -178,9 +169,7 @@
             ]
         }
     )
-=======
-    model_config = ConfigDict(from_attributes=True, json_schema_extra={"examples": [movie_item_schema_example]})
->>>>>>> 4b60789a
+
 
 
 class MovieDetailSchema(MovieBaseSchema):
@@ -221,16 +210,14 @@
     total_items: int
 
     model_config = ConfigDict(
-<<<<<<< HEAD
+
         from_attributes=True,
         json_schema_extra={
             "example": [
                 movie_list_response_schema_example
             ]
         }
-=======
-        from_attributes=True, json_schema_extra={"examples": [movie_list_response_schema_example]}
->>>>>>> 4b60789a
+
     )
 
 
@@ -246,7 +233,7 @@
     star_ids: list[int]
     director_ids: list[int]
 
-<<<<<<< HEAD
+
 
     model_config = ConfigDict(
         from_attributes=True,
@@ -256,9 +243,7 @@
             ]
         }
     )
-=======
-    model_config = ConfigDict(from_attributes=True, json_schema_extra={"examples": [movie_create_schema_example]})
->>>>>>> 4b60789a
+
 
 
 class MovieUpdateSchema(BaseModel):
@@ -276,7 +261,7 @@
     star_ids: Optional[list[int]] = None
     director_ids: Optional[list[int]] = None
 
-<<<<<<< HEAD
+
     model_config = ConfigDict(
         from_attributes=True,
         json_schema_extra={
@@ -285,9 +270,7 @@
             ]
         }
     )
-=======
-    model_config = ConfigDict(from_attributes=True, json_schema_extra={"examples": [movie_update_schema_example]})
->>>>>>> 4b60789a
+
 
 
 class MovieDeleteSchema(MovieBaseSchema):
