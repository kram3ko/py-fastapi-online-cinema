--- conflicted
+++ resolved
@@ -10,10 +10,7 @@
 )
 from database.deps import get_db_contextmanager
 from database.models.accounts import UserGroupEnum, UserGroupModel, UserModel
-<<<<<<< HEAD
 from database.models.movies import MovieModel, CertificationModel
-=======
->>>>>>> 38f63d68
 from database.populate import CSVDatabaseSeeder
 from database.session_sqlite import reset_sqlite_database as reset_database
 from main import app
@@ -177,76 +174,8 @@
         await seeder.seed()
 
     yield db_session
-
-
-@pytest_asyncio.fixture(scope="function")
-<<<<<<< HEAD
-async def test_user(db_session: AsyncSession):
-    """Create a test user for shopping cart tests."""
-    from database.models.accounts import UserModel, UserGroupEnum
-    from database.models import UserGroupModel
-
-    group = UserGroupModel(name=UserGroupEnum.USER)
-    db_session.add(group)
-    await db_session.flush()
-
-    user = UserModel(
-        email="test@example.com", is_active=True, group_id=group.id
-    )
-    user.password = "TestPassword17%"
-    db_session.add(user)
-    await db_session.commit()
-    await db_session.refresh(user)
-    return user
-
-
-@pytest_asyncio.fixture(scope="function")
-async def test_movie(db_session: AsyncSession):
-    """Create a test movie for shopping cart tests."""
-    from database.models.movies import MovieModel, CertificationModel
-
-    certification = CertificationModel(name="PG-13")
-    db_session.add(certification)
-    await db_session.flush()
-
-    movie = MovieModel(
-        name="Test Movie",
-        descriptions="Test Description",
-        price=10.0,
-        year=2024,
-        time=120,
-        certification_id=certification.id,
-    )
-    db_session.add(movie)
-    await db_session.commit()
-    await db_session.refresh(movie)
-    return movie
-
-
-@pytest_asyncio.fixture(scope="function")
-async def test_cart(db_session: AsyncSession, test_user: UserModel):
-    """Create a test cart for the test user."""
-    cart = Cart(user_id=test_user.id)
-    db_session.add(cart)
-    await db_session.commit()
-    await db_session.refresh(cart)
-    return cart
-
-
-@pytest_asyncio.fixture(scope="function")
-async def auth_client(
-    client: AsyncClient,
-    test_user: UserModel,
-    jwt_manager: JWTAuthManagerInterface,
-):
-    """
-    Provide an authenticated async HTTP client for testing.
-    """
-    access_token = jwt_manager.create_access_token({"user_id": test_user.id})
-    client.headers["Authorization"] = f"Bearer {access_token}"
-
-    return client
-=======
+    
+
 async def test_user(db_session, seed_user_groups):
     """
     Create a test user for validation tests.
@@ -264,4 +193,70 @@
     db_session.add(user)
     await db_session.commit()
     return user
->>>>>>> 38f63d68
+
+
+@pytest_asyncio.fixture(scope="function")
+async def test_movie(db_session: AsyncSession):
+    """Create a test movie for shopping cart tests."""
+    from database.models.movies import MovieModel, CertificationModel
+
+    certification = CertificationModel(name="PG-13")
+    db_session.add(certification)
+    await db_session.flush()
+
+    movie = MovieModel(
+        name="Test Movie",
+        descriptions="Test Description",
+        price=10.0,
+        year=2024,
+        time=120,
+        certification_id=certification.id,
+    )
+    db_session.add(movie)
+    await db_session.commit()
+    await db_session.refresh(movie)
+    return movie
+
+
+@pytest_asyncio.fixture(scope="function")
+async def test_cart(db_session: AsyncSession, test_user: UserModel):
+    """Create a test cart for the test user."""
+    cart = Cart(user_id=test_user.id)
+    db_session.add(cart)
+    await db_session.commit()
+    await db_session.refresh(cart)
+    return cart
+
+
+@pytest_asyncio.fixture(scope="function")
+async def auth_client(
+    client: AsyncClient,
+    test_user: UserModel,
+    jwt_manager: JWTAuthManagerInterface,
+):
+    """
+    Provide an authenticated async HTTP client for testing.
+    """
+    access_token = jwt_manager.create_access_token({"user_id": test_user.id})
+    client.headers["Authorization"] = f"Bearer {access_token}"
+
+    return client
+
+  # @pytest_asyncio.fixture(scope="function")
+# async def test_user(db_session: AsyncSession):
+#     """Create a test user for shopping cart tests."""
+#     from database.models.accounts import UserModel, UserGroupEnum
+#     from database.models import UserGroupModel
+
+#     group = UserGroupModel(name=UserGroupEnum.USER)
+#     db_session.add(group)
+#     await db_session.flush()
+
+#     user = UserModel(
+#         email="test@example.com", is_active=True, group_id=group.id
+#     )
+#     user.password = "TestPassword17%"
+#     db_session.add(user)
+#     await db_session.commit()
+#     await db_session.refresh(user)
+#     return user